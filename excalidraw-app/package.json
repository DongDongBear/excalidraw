--- conflicted
+++ resolved
@@ -33,14 +33,9 @@
     "i18next-browser-languagedetector": "6.1.4",
     "idb-keyval": "6.0.3",
     "jotai": "2.11.0",
-<<<<<<< HEAD
     "rc-slider": "11.1.7",
-    "react": "18.2.0",
-    "react-dom": "18.2.0",
-=======
     "react": "19.0.0",
     "react-dom": "19.0.0",
->>>>>>> 0cd5a259
     "socket.io-client": "4.7.2",
     "vite-plugin-html": "3.2.2"
   },
