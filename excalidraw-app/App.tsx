import {
  Excalidraw,
  LiveCollaborationTrigger,
  TTDDialogTrigger,
  CaptureUpdateAction,
  reconcileElements,
} from "@excalidraw/excalidraw";
import { trackEvent } from "@excalidraw/excalidraw/analytics";
import { getDefaultAppState } from "@excalidraw/excalidraw/appState";
import {
  CommandPalette,
  DEFAULT_CATEGORIES,
} from "@excalidraw/excalidraw/components/CommandPalette/CommandPalette";
import { ErrorDialog } from "@excalidraw/excalidraw/components/ErrorDialog";
import { OverwriteConfirmDialog } from "@excalidraw/excalidraw/components/OverwriteConfirm/OverwriteConfirm";
import { openConfirmModal } from "@excalidraw/excalidraw/components/OverwriteConfirm/OverwriteConfirmState";
import { ShareableLinkDialog } from "@excalidraw/excalidraw/components/ShareableLinkDialog";
import Trans from "@excalidraw/excalidraw/components/Trans";
import {
  APP_NAME,
  EVENT,
  THEME,
  TITLE_TIMEOUT,
  VERSION_TIMEOUT,
  debounce,
  getVersion,
  getFrame,
  isTestEnv,
  preventUnload,
  resolvablePromise,
  isRunningInIframe,
  isDevEnv,
} from "@excalidraw/common";
import polyfill from "@excalidraw/excalidraw/polyfill";
import { useCallback, useEffect, useRef, useState } from "react";
import { loadFromBlob } from "@excalidraw/excalidraw/data/blob";
import { useCallbackRefState } from "@excalidraw/excalidraw/hooks/useCallbackRefState";
import { t } from "@excalidraw/excalidraw/i18n";

import {
  GithubIcon,
  XBrandIcon,
  DiscordIcon,
  ExcalLogo,
  usersIcon,
  exportToPlus,
  share,
  youtubeIcon,
} from "@excalidraw/excalidraw/components/icons";
import { isElementLink } from "@excalidraw/element/elementLink";
import { restore, restoreAppState } from "@excalidraw/excalidraw/data/restore";
import { newElementWith } from "@excalidraw/element/mutateElement";
import { isInitializedImageElement } from "@excalidraw/element/typeChecks";
import clsx from "clsx";
import {
  parseLibraryTokensFromUrl,
  useHandleLibrary,
} from "@excalidraw/excalidraw/data/library";

import type { RemoteExcalidrawElement } from "@excalidraw/excalidraw/data/reconcile";
import type { RestoredDataState } from "@excalidraw/excalidraw/data/restore";
import type {
  FileId,
  NonDeletedExcalidrawElement,
<<<<<<< HEAD
  Theme,
} from "../packages/excalidraw/element/types";
import { useCallbackRefState } from "../packages/excalidraw/hooks/useCallbackRefState";
import { t } from "../packages/excalidraw/i18n";
import {
  Excalidraw,
  defaultLang,
  LiveCollaborationTrigger,
  TTDDialog,
  TTDDialogTrigger,
  getCommonBounds,
} from "../packages/excalidraw/index";
import {
=======
  OrderedExcalidrawElement,
} from "@excalidraw/element/types";
import type {
>>>>>>> 01304aac
  AppState,
  ExcalidrawImperativeAPI,
  BinaryFiles,
  ExcalidrawInitialDataState,
  UIAppState,
<<<<<<< HEAD
  ScrollConstraints,
} from "../packages/excalidraw/types";
=======
} from "@excalidraw/excalidraw/types";
import type { ResolutionType } from "@excalidraw/common/utility-types";
import type { ResolvablePromise } from "@excalidraw/common/utils";

import CustomStats from "./CustomStats";
>>>>>>> 01304aac
import {
  Provider,
  useAtom,
  useAtomValue,
  useAtomWithInitialValue,
  appJotaiStore,
} from "./app-jotai";
import {
  FIREBASE_STORAGE_PREFIXES,
  isExcalidrawPlusSignedUser,
  STORAGE_KEYS,
  SYNC_BROWSER_TABS_TIMEOUT,
} from "./app_constants";
import Collab, {
  collabAPIAtom,
  isCollaboratingAtom,
  isOfflineAtom,
} from "./collab/Collab";
import { AppFooter } from "./components/AppFooter";
import { AppMainMenu } from "./components/AppMainMenu";
import { AppWelcomeScreen } from "./components/AppWelcomeScreen";
import {
  ExportToExcalidrawPlus,
  exportToExcalidrawPlus,
} from "./components/ExportToExcalidrawPlus";
import { TopErrorBoundary } from "./components/TopErrorBoundary";

import {
  exportToBackend,
  getCollaborationLinkData,
  isCollaborationLink,
  loadScene,
} from "./data";

import { updateStaleImageStatuses } from "./data/FileManager";
import {
  importFromLocalStorage,
  importUsernameFromLocalStorage,
} from "./data/localStorage";

import { loadFilesFromFirebase } from "./data/firebase";
import {
  LibraryIndexedDBAdapter,
  LibraryLocalStorageMigrationAdapter,
  LocalData,
} from "./data/LocalData";
import { isBrowserStorageStateNewer } from "./data/tabSync";
import { ShareDialog, shareDialogStateAtom } from "./share/ShareDialog";
import CollabError, { collabErrorIndicatorAtom } from "./collab/CollabError";
import { useHandleAppTheme } from "./useHandleAppTheme";
import { getPreferredLanguage } from "./app-language/language-detector";
import { useAppLangCode } from "./app-language/language-state";
import DebugCanvas, {
  debugRenderer,
  isVisualDebuggerEnabled,
  loadSavedDebugState,
} from "./components/DebugCanvas";
import { AIComponents } from "./components/AI";
import { ExcalidrawPlusIframeExport } from "./ExcalidrawPlusIframeExport";

import "./index.scss";
<<<<<<< HEAD
import { Merge, ResolutionType } from "../packages/excalidraw/utility-types";
import { ShareableLinkDialog } from "../packages/excalidraw/components/ShareableLinkDialog";
import { openConfirmModal } from "../packages/excalidraw/components/OverwriteConfirm/OverwriteConfirmState";
import { OverwriteConfirmDialog } from "../packages/excalidraw/components/OverwriteConfirm/OverwriteConfirm";
import Trans from "../packages/excalidraw/components/Trans";
import { ShareDialog, shareDialogStateAtom } from "./share/ShareDialog";
import { getSelectedElements } from "../packages/excalidraw/scene";
=======

import type { CollabAPI } from "./collab/Collab";
>>>>>>> 01304aac

polyfill();

type DebugScrollConstraints = Merge<
  ScrollConstraints,
  { viewportZoomFactor: number; enabled: boolean }
>;

const ConstraintsSettings = ({
  initialConstraints,
  excalidrawAPI,
}: {
  initialConstraints: DebugScrollConstraints;
  excalidrawAPI: ExcalidrawImperativeAPI;
}) => {
  const [constraints, setConstraints] =
    useState<DebugScrollConstraints>(initialConstraints);

  useEffect(() => {
    // add JSON-stringified constraints into url hash for easy sharing
    const hash = new URLSearchParams(window.location.hash.slice(1));
    hash.set(
      "constraints",
      encodeURIComponent(
        window.btoa(JSON.stringify(constraints)).replace(/=+/, ""),
      ),
    );
    window.location.hash = decodeURIComponent(hash.toString());
  }, [constraints]);

  const [selection, setSelection] = useState<ExcalidrawElement[]>([]);
  useEffect(() => {
    return excalidrawAPI.onChange((elements, appState) => {
      setSelection(getSelectedElements(elements, appState));
    });
  }, [excalidrawAPI]);

  return (
    <div
      style={{
        display: "flex",
        position: "fixed",
        bottom: 10,
        left: "calc(50%)",
        transform: "translateX(-50%)",
        gap: "0.6rem",
        zIndex: 999999,
      }}
    >
      enabled:{" "}
      <input
        type="checkbox"
        defaultChecked={!!constraints.enabled}
        onChange={(e) =>
          setConstraints((s) => ({ ...s, enabled: e.target.checked }))
        }
      />
      x:{" "}
      <input
        placeholder="x"
        size={4}
        value={constraints.x.toString()}
        onChange={(e) =>
          setConstraints((s) => ({
            ...s,
            x: parseInt(e.target.value) ?? 0,
          }))
        }
      />
      y:{" "}
      <input
        placeholder="y"
        size={4}
        value={constraints.y.toString()}
        onChange={(e) =>
          setConstraints((s) => ({
            ...s,
            y: parseInt(e.target.value) ?? 0,
          }))
        }
      />
      w:{" "}
      <input
        placeholder="width"
        size={4}
        value={constraints.width.toString()}
        onChange={(e) =>
          setConstraints((s) => ({
            ...s,
            x: parseInt(e.target.value) ?? 200,
          }))
        }
      />
      h:{" "}
      <input
        placeholder="height"
        size={4}
        value={constraints.height.toString()}
        onChange={(e) =>
          setConstraints((s) => ({
            ...s,
            x: parseInt(e.target.value) ?? 200,
          }))
        }
      />
      zoomFactor:
      <input
        placeholder="height"
        type="number"
        min="0.1"
        max="1"
        step="0.1"
        value={constraints.viewportZoomFactor.toString()}
        onChange={(e) =>
          setConstraints((s) => ({
            ...s,
            viewportZoomFactor: parseFloat(e.target.value.toString()) ?? 0.7,
          }))
        }
      />
      lockZoom:{" "}
      <input
        type="checkbox"
        defaultChecked={!!constraints.lockZoom}
        onChange={(e) =>
          setConstraints((s) => ({ ...s, lockZoom: e.target.checked }))
        }
      />
      {selection.length > 0 && (
        <button
          onClick={() => {
            const bbox = getCommonBounds(selection);
            setConstraints((s) => ({
              ...s,
              x: Math.round(bbox[0]),
              y: Math.round(bbox[1]),
              width: Math.round(bbox[2] - bbox[0]),
              height: Math.round(bbox[3] - bbox[1]),
            }));
          }}
        >
          use selection
        </button>
      )}
    </div>
  );
};

window.EXCALIDRAW_THROTTLE_RENDER = true;

declare global {
  interface BeforeInstallPromptEventChoiceResult {
    outcome: "accepted" | "dismissed";
  }

  interface BeforeInstallPromptEvent extends Event {
    prompt(): Promise<void>;
    userChoice: Promise<BeforeInstallPromptEventChoiceResult>;
  }

  interface WindowEventMap {
    beforeinstallprompt: BeforeInstallPromptEvent;
  }
}

let pwaEvent: BeforeInstallPromptEvent | null = null;

// Adding a listener outside of the component as it may (?) need to be
// subscribed early to catch the event.
//
// Also note that it will fire only if certain heuristics are met (user has
// used the app for some time, etc.)
window.addEventListener(
  "beforeinstallprompt",
  (event: BeforeInstallPromptEvent) => {
    // prevent Chrome <= 67 from automatically showing the prompt
    event.preventDefault();
    // cache for later use
    pwaEvent = event;
  },
);

let isSelfEmbedding = false;

if (window.self !== window.top) {
  try {
    const parentUrl = new URL(document.referrer);
    const currentUrl = new URL(window.location.href);
    if (parentUrl.origin === currentUrl.origin) {
      isSelfEmbedding = true;
    }
  } catch (error) {
    // ignore
  }
}

const shareableLinkConfirmDialog = {
  title: t("overwriteConfirm.modal.shareableLink.title"),
  description: (
    <Trans
      i18nKey="overwriteConfirm.modal.shareableLink.description"
      bold={(text) => <strong>{text}</strong>}
      br={() => <br />}
    />
  ),
  actionLabel: t("overwriteConfirm.modal.shareableLink.button"),
  color: "danger",
} as const;

const initializeScene = async (opts: {
  collabAPI: CollabAPI | null;
  excalidrawAPI: ExcalidrawImperativeAPI;
}): Promise<
  { scene: ExcalidrawInitialDataState | null } & (
    | { isExternalScene: true; id: string; key: string }
    | { isExternalScene: false; id?: null; key?: null }
  )
> => {
  const searchParams = new URLSearchParams(window.location.search);
  const hashParams = new URLSearchParams(window.location.hash.slice(1));
  const id = searchParams.get("id");
  const shareableLink = hashParams.get("json")?.split(",");

  if (shareableLink) {
    hashParams.delete("json");
    const hash = `#${decodeURIComponent(hashParams.toString())}`;
    window.history.replaceState(
      {},
      APP_NAME,
      `${window.location.origin}${hash}`,
    );
  }

  console.log({ shareableLink });

  const externalUrlMatch = window.location.hash.match(/^#url=(.*)$/);

  const localDataState = importFromLocalStorage();

  let scene: RestoredDataState & {
    scrollToContent?: boolean;
  } = await loadScene(null, null, localDataState);

  let roomLinkData = getCollaborationLinkData(window.location.href);
  const isExternalScene = !!(id || shareableLink || roomLinkData);
  if (isExternalScene) {
    if (
      // don't prompt if scene is empty
      !scene.elements.length ||
      // don't prompt for collab scenes because we don't override local storage
      roomLinkData ||
      // otherwise, prompt whether user wants to override current scene
      (await openConfirmModal(shareableLinkConfirmDialog))
    ) {
      if (shareableLink) {
        scene = await loadScene(
          shareableLink[0],
          shareableLink[1],
          localDataState,
        );
        console.log(">>>>", scene);
      }
      scene.scrollToContent = true;
      if (!roomLinkData) {
        // window.history.replaceState({}, APP_NAME, window.location.origin);
      }
    } else {
      // https://github.com/excalidraw/excalidraw/issues/1919
      if (document.hidden) {
        return new Promise((resolve, reject) => {
          window.addEventListener(
            "focus",
            () => initializeScene(opts).then(resolve).catch(reject),
            {
              once: true,
            },
          );
        });
      }

      roomLinkData = null;
      // window.history.replaceState({}, APP_NAME, window.location.origin);
    }
  } else if (externalUrlMatch) {
    window.history.replaceState({}, APP_NAME, window.location.origin);

    const url = externalUrlMatch[1];
    try {
      const request = await fetch(window.decodeURIComponent(url));
      const data = await loadFromBlob(await request.blob(), null, null);
      if (
        !scene.elements.length ||
        (await openConfirmModal(shareableLinkConfirmDialog))
      ) {
        return { scene: data, isExternalScene };
      }
    } catch (error: any) {
      return {
        scene: {
          appState: {
            errorMessage: t("alerts.invalidSceneUrl"),
          },
        },
        isExternalScene,
      };
    }
  }

  if (roomLinkData && opts.collabAPI) {
    const { excalidrawAPI } = opts;

    const scene = await opts.collabAPI.startCollaboration(roomLinkData);

    return {
      // when collaborating, the state may have already been updated at this
      // point (we may have received updates from other clients), so reconcile
      // elements and appState with existing state
      scene: {
        ...scene,
        appState: {
          ...restoreAppState(
            {
              ...scene?.appState,
              theme: localDataState?.appState?.theme || scene?.appState?.theme,
            },
            excalidrawAPI.getAppState(),
          ),
          // necessary if we're invoking from a hashchange handler which doesn't
          // go through App.initializeScene() that resets this flag
          isLoading: false,
        },
        elements: reconcileElements(
          scene?.elements || [],
          excalidrawAPI.getSceneElementsIncludingDeleted() as RemoteExcalidrawElement[],
          excalidrawAPI.getAppState(),
        ),
      },
      isExternalScene: true,
      id: roomLinkData.roomId,
      key: roomLinkData.roomKey,
    };
  } else if (scene) {
    return isExternalScene && shareableLink
      ? {
          scene,
          isExternalScene,
          id: shareableLink[0],
          key: shareableLink[1],
        }
      : { scene, isExternalScene: false };
  }
  return { scene: null, isExternalScene: false };
};

const ExcalidrawWrapper = () => {
  const [errorMessage, setErrorMessage] = useState("");
  const isCollabDisabled = isRunningInIframe();

  const { editorTheme, appTheme, setAppTheme } = useHandleAppTheme();

  const [langCode, setLangCode] = useAppLangCode();

  // initial state
  // ---------------------------------------------------------------------------

  const initialStatePromiseRef = useRef<{
    promise: ResolvablePromise<ExcalidrawInitialDataState | null>;
  }>({ promise: null! });
  if (!initialStatePromiseRef.current.promise) {
    initialStatePromiseRef.current.promise =
      resolvablePromise<ExcalidrawInitialDataState | null>();
  }

  const debugCanvasRef = useRef<HTMLCanvasElement>(null);

  useEffect(() => {
    trackEvent("load", "frame", getFrame());
    // Delayed so that the app has a time to load the latest SW
    setTimeout(() => {
      trackEvent("load", "version", getVersion());
    }, VERSION_TIMEOUT);
  }, []);

  const [excalidrawAPI, excalidrawRefCallback] =
    useCallbackRefState<ExcalidrawImperativeAPI>();

  const [, setShareDialogState] = useAtom(shareDialogStateAtom);
  const [collabAPI] = useAtom(collabAPIAtom);
  const [isCollaborating] = useAtomWithInitialValue(isCollaboratingAtom, () => {
    return isCollaborationLink(window.location.href);
  });
  const collabError = useAtomValue(collabErrorIndicatorAtom);

  useHandleLibrary({
    excalidrawAPI,
    adapter: LibraryIndexedDBAdapter,
    // TODO maybe remove this in several months (shipped: 24-03-11)
    migrationAdapter: LibraryLocalStorageMigrationAdapter,
  });

  const [, forceRefresh] = useState(false);

  useEffect(() => {
    if (isDevEnv()) {
      const debugState = loadSavedDebugState();

      if (debugState.enabled && !window.visualDebug) {
        window.visualDebug = {
          data: [],
        };
      } else {
        delete window.visualDebug;
      }
      forceRefresh((prev) => !prev);
    }
  }, [excalidrawAPI]);

  useEffect(() => {
    if (!excalidrawAPI || (!isCollabDisabled && !collabAPI)) {
      return;
    }

    const loadImages = (
      data: ResolutionType<typeof initializeScene>,
      isInitialLoad = false,
    ) => {
      if (!data.scene) {
        return;
      }
      if (collabAPI?.isCollaborating()) {
        if (data.scene.elements) {
          collabAPI
            .fetchImageFilesFromFirebase({
              elements: data.scene.elements,
              forceFetchFiles: true,
            })
            .then(({ loadedFiles, erroredFiles }) => {
              excalidrawAPI.addFiles(loadedFiles);
              updateStaleImageStatuses({
                excalidrawAPI,
                erroredFiles,
                elements: excalidrawAPI.getSceneElementsIncludingDeleted(),
              });
            });
        }
      } else {
        const fileIds =
          data.scene.elements?.reduce((acc, element) => {
            if (isInitializedImageElement(element)) {
              return acc.concat(element.fileId);
            }
            return acc;
          }, [] as FileId[]) || [];

        if (data.isExternalScene) {
          loadFilesFromFirebase(
            `${FIREBASE_STORAGE_PREFIXES.shareLinkFiles}/${data.id}`,
            data.key,
            fileIds,
          ).then(({ loadedFiles, erroredFiles }) => {
            excalidrawAPI.addFiles(loadedFiles);
            updateStaleImageStatuses({
              excalidrawAPI,
              erroredFiles,
              elements: excalidrawAPI.getSceneElementsIncludingDeleted(),
            });
          });
        } else if (isInitialLoad) {
          if (fileIds.length) {
            LocalData.fileStorage
              .getFiles(fileIds)
              .then(({ loadedFiles, erroredFiles }) => {
                if (loadedFiles.length) {
                  excalidrawAPI.addFiles(loadedFiles);
                }
                updateStaleImageStatuses({
                  excalidrawAPI,
                  erroredFiles,
                  elements: excalidrawAPI.getSceneElementsIncludingDeleted(),
                });
              });
          }
          // on fresh load, clear unused files from IDB (from previous
          // session)
          LocalData.fileStorage.clearObsoleteFiles({ currentFileIds: fileIds });
        }
      }
    };

    initializeScene({ collabAPI, excalidrawAPI }).then(async (data) => {
      loadImages(data, /* isInitialLoad */ true);
      initialStatePromiseRef.current.promise.resolve(data.scene);
    });

    const onHashChange = async (event: HashChangeEvent) => {
      event.preventDefault();
      const libraryUrlTokens = parseLibraryTokensFromUrl();
      if (!libraryUrlTokens) {
        if (
          collabAPI?.isCollaborating() &&
          !isCollaborationLink(window.location.href)
        ) {
          collabAPI.stopCollaboration(false);
        }
        excalidrawAPI.updateScene({ appState: { isLoading: true } });

        initializeScene({ collabAPI, excalidrawAPI }).then((data) => {
          loadImages(data);
          if (data.scene) {
            excalidrawAPI.updateScene({
              ...data.scene,
              ...restore(data.scene, null, null, { repairBindings: true }),
              captureUpdate: CaptureUpdateAction.IMMEDIATELY,
            });
          }
        });
      }
    };

    const titleTimeout = setTimeout(
      () => (document.title = APP_NAME),
      TITLE_TIMEOUT,
    );

    const syncData = debounce(() => {
      if (isTestEnv()) {
        return;
      }
      if (
        !document.hidden &&
        ((collabAPI && !collabAPI.isCollaborating()) || isCollabDisabled)
      ) {
        // don't sync if local state is newer or identical to browser state
        if (isBrowserStorageStateNewer(STORAGE_KEYS.VERSION_DATA_STATE)) {
          const localDataState = importFromLocalStorage();
          const username = importUsernameFromLocalStorage();
          setLangCode(getPreferredLanguage());
          excalidrawAPI.updateScene({
            ...localDataState,
            captureUpdate: CaptureUpdateAction.NEVER,
          });
          LibraryIndexedDBAdapter.load().then((data) => {
            if (data) {
              excalidrawAPI.updateLibrary({
                libraryItems: data.libraryItems,
              });
            }
          });
          collabAPI?.setUsername(username || "");
        }

        if (isBrowserStorageStateNewer(STORAGE_KEYS.VERSION_FILES)) {
          const elements = excalidrawAPI.getSceneElementsIncludingDeleted();
          const currFiles = excalidrawAPI.getFiles();
          const fileIds =
            elements?.reduce((acc, element) => {
              if (
                isInitializedImageElement(element) &&
                // only load and update images that aren't already loaded
                !currFiles[element.fileId]
              ) {
                return acc.concat(element.fileId);
              }
              return acc;
            }, [] as FileId[]) || [];
          if (fileIds.length) {
            LocalData.fileStorage
              .getFiles(fileIds)
              .then(({ loadedFiles, erroredFiles }) => {
                if (loadedFiles.length) {
                  excalidrawAPI.addFiles(loadedFiles);
                }
                updateStaleImageStatuses({
                  excalidrawAPI,
                  erroredFiles,
                  elements: excalidrawAPI.getSceneElementsIncludingDeleted(),
                });
              });
          }
        }
      }
    }, SYNC_BROWSER_TABS_TIMEOUT);

    const onUnload = () => {
      LocalData.flushSave();
    };

    const visibilityChange = (event: FocusEvent | Event) => {
      if (event.type === EVENT.BLUR || document.hidden) {
        LocalData.flushSave();
      }
      if (
        event.type === EVENT.VISIBILITY_CHANGE ||
        event.type === EVENT.FOCUS
      ) {
        syncData();
      }
    };

    window.addEventListener(EVENT.HASHCHANGE, onHashChange, false);
    window.addEventListener(EVENT.UNLOAD, onUnload, false);
    window.addEventListener(EVENT.BLUR, visibilityChange, false);
    document.addEventListener(EVENT.VISIBILITY_CHANGE, visibilityChange, false);
    window.addEventListener(EVENT.FOCUS, visibilityChange, false);
    return () => {
      window.removeEventListener(EVENT.HASHCHANGE, onHashChange, false);
      window.removeEventListener(EVENT.UNLOAD, onUnload, false);
      window.removeEventListener(EVENT.BLUR, visibilityChange, false);
      window.removeEventListener(EVENT.FOCUS, visibilityChange, false);
      document.removeEventListener(
        EVENT.VISIBILITY_CHANGE,
        visibilityChange,
        false,
      );
      clearTimeout(titleTimeout);
    };
  }, [isCollabDisabled, collabAPI, excalidrawAPI, setLangCode]);

  useEffect(() => {
    const unloadHandler = (event: BeforeUnloadEvent) => {
      LocalData.flushSave();

      if (
        excalidrawAPI &&
        LocalData.fileStorage.shouldPreventUnload(
          excalidrawAPI.getSceneElements(),
        )
      ) {
        if (import.meta.env.VITE_APP_DISABLE_PREVENT_UNLOAD !== "true") {
          preventUnload(event);
        } else {
          console.warn(
            "preventing unload disabled (VITE_APP_DISABLE_PREVENT_UNLOAD)",
          );
        }
      }
    };
    window.addEventListener(EVENT.BEFORE_UNLOAD, unloadHandler);
    return () => {
      window.removeEventListener(EVENT.BEFORE_UNLOAD, unloadHandler);
    };
  }, [excalidrawAPI]);

  const onChange = (
    elements: readonly OrderedExcalidrawElement[],
    appState: AppState,
    files: BinaryFiles,
  ) => {
    if (collabAPI?.isCollaborating()) {
      collabAPI.syncElements(elements);
    }

    // this check is redundant, but since this is a hot path, it's best
    // not to evaludate the nested expression every time
    if (!LocalData.isSavePaused()) {
      LocalData.save(elements, appState, files, () => {
        if (excalidrawAPI) {
          let didChange = false;

          const elements = excalidrawAPI
            .getSceneElementsIncludingDeleted()
            .map((element) => {
              if (
                LocalData.fileStorage.shouldUpdateImageElementStatus(element)
              ) {
                const newElement = newElementWith(element, { status: "saved" });
                if (newElement !== element) {
                  didChange = true;
                }
                return newElement;
              }
              return element;
            });

          if (didChange) {
            excalidrawAPI.updateScene({
              elements,
              captureUpdate: CaptureUpdateAction.NEVER,
            });
          }
        }
      });
    }

    // Render the debug scene if the debug canvas is available
    if (debugCanvasRef.current && excalidrawAPI) {
      debugRenderer(
        debugCanvasRef.current,
        appState,
        window.devicePixelRatio,
        () => forceRefresh((prev) => !prev),
      );
    }
  };

  const [latestShareableLink, setLatestShareableLink] = useState<string | null>(
    null,
  );

  const onExportToBackend = async (
    exportedElements: readonly NonDeletedExcalidrawElement[],
    appState: Partial<AppState>,
    files: BinaryFiles,
  ) => {
    if (exportedElements.length === 0) {
      throw new Error(t("alerts.cannotExportEmptyCanvas"));
    }
    try {
      const { url, errorMessage } = await exportToBackend(
        exportedElements,
        {
          ...appState,
          viewBackgroundColor: appState.exportBackground
            ? appState.viewBackgroundColor
            : getDefaultAppState().viewBackgroundColor,
        },
        files,
      );

      if (errorMessage) {
        throw new Error(errorMessage);
      }

      if (url) {
        setLatestShareableLink(url);
      }
    } catch (error: any) {
      if (error.name !== "AbortError") {
        const { width, height } = appState;
        console.error(error, {
          width,
          height,
          devicePixelRatio: window.devicePixelRatio,
        });
        throw new Error(error.message);
      }
    }
  };

  const renderCustomStats = (
    elements: readonly NonDeletedExcalidrawElement[],
    appState: UIAppState,
  ) => {
    return (
      <CustomStats
        setToast={(message) => excalidrawAPI!.setToast({ message })}
        appState={appState}
        elements={elements}
      />
    );
  };

  const isOffline = useAtomValue(isOfflineAtom);

  const onCollabDialogOpen = useCallback(
    () => setShareDialogState({ isOpen: true, type: "collaborationOnly" }),
    [setShareDialogState],
  );

  const [constraints] = useState<DebugScrollConstraints>(() => {
    const stored = new URLSearchParams(location.hash.slice(1)).get(
      "constraints",
    );
    let storedConstraints = {};
    if (stored) {
      try {
        storedConstraints = JSON.parse(window.atob(stored));
      } catch {}
    }

    return {
      x: 0,
      y: 0,
      width: document.body.clientWidth,
      height: document.body.clientHeight,
      lockZoom: false,
      viewportZoomFactor: 0.7,
      enabled: true,
      ...storedConstraints,
    };
  });

  console.log(constraints);

  // browsers generally prevent infinite self-embedding, there are
  // cases where it still happens, and while we disallow self-embedding
  // by not whitelisting our own origin, this serves as an additional guard
  if (isSelfEmbedding) {
    return (
      <div
        style={{
          display: "flex",
          alignItems: "center",
          justifyContent: "center",
          textAlign: "center",
          height: "100%",
        }}
      >
        <h1>I'm not a pretzel!</h1>
      </div>
    );
  }

  const ExcalidrawPlusCommand = {
    label: "Excalidraw+",
    category: DEFAULT_CATEGORIES.links,
    predicate: true,
    icon: <div style={{ width: 14 }}>{ExcalLogo}</div>,
    keywords: ["plus", "cloud", "server"],
    perform: () => {
      window.open(
        `${
          import.meta.env.VITE_APP_PLUS_LP
        }/plus?utm_source=excalidraw&utm_medium=app&utm_content=command_palette`,
        "_blank",
      );
    },
  };
  const ExcalidrawPlusAppCommand = {
    label: "Sign up",
    category: DEFAULT_CATEGORIES.links,
    predicate: true,
    icon: <div style={{ width: 14 }}>{ExcalLogo}</div>,
    keywords: [
      "excalidraw",
      "plus",
      "cloud",
      "server",
      "signin",
      "login",
      "signup",
    ],
    perform: () => {
      window.open(
        `${
          import.meta.env.VITE_APP_PLUS_APP
        }?utm_source=excalidraw&utm_medium=app&utm_content=command_palette`,
        "_blank",
      );
    },
  };

  return (
    <div
      style={{ height: "100%" }}
      className={clsx("excalidraw-app", {
        "is-collaborating": isCollaborating,
      })}
    >
      <Excalidraw
        excalidrawAPI={excalidrawRefCallback}
        onChange={onChange}
        initialData={initialStatePromiseRef.current.promise}
        isCollaborating={isCollaborating}
        onPointerUpdate={collabAPI?.onPointerUpdate}
        UIOptions={{
          canvasActions: {
            toggleTheme: true,
            export: {
              onExportToBackend,
              renderCustomUI: excalidrawAPI
                ? (elements, appState, files) => {
                    return (
                      <ExportToExcalidrawPlus
                        elements={elements}
                        appState={appState}
                        files={files}
                        name={excalidrawAPI.getName()}
                        onError={(error) => {
                          excalidrawAPI?.updateScene({
                            appState: {
                              errorMessage: error.message,
                            },
                          });
                        }}
                        onSuccess={() => {
                          excalidrawAPI.updateScene({
                            appState: { openDialog: null },
                          });
                        }}
                      />
                    );
                  }
                : undefined,
            },
          },
        }}
        langCode={langCode}
        renderCustomStats={renderCustomStats}
        detectScroll={false}
        handleKeyboardGlobally={true}
        autoFocus={true}
        theme={editorTheme}
        renderTopRightUI={(isMobile) => {
          if (isMobile || !collabAPI || isCollabDisabled) {
            return null;
          }
          return (
            <div className="top-right-ui">
              {collabError.message && <CollabError collabError={collabError} />}
              <LiveCollaborationTrigger
                isCollaborating={isCollaborating}
                onSelect={() =>
                  setShareDialogState({ isOpen: true, type: "share" })
                }
              />
            </div>
          );
        }}
<<<<<<< HEAD
        scrollConstraints={constraints.enabled ? constraints : undefined}
=======
        onLinkOpen={(element, event) => {
          if (element.link && isElementLink(element.link)) {
            event.preventDefault();
            excalidrawAPI?.scrollToContent(element.link, { animate: true });
          }
        }}
>>>>>>> 01304aac
      >
        {excalidrawAPI && (
          <ConstraintsSettings
            excalidrawAPI={excalidrawAPI}
            initialConstraints={constraints}
          />
        )}
        <AppMainMenu
          onCollabDialogOpen={onCollabDialogOpen}
          isCollaborating={isCollaborating}
          isCollabEnabled={!isCollabDisabled}
          theme={appTheme}
          setTheme={(theme) => setAppTheme(theme)}
          refresh={() => forceRefresh((prev) => !prev)}
        />
        <AppWelcomeScreen
          onCollabDialogOpen={onCollabDialogOpen}
          isCollabEnabled={!isCollabDisabled}
        />
        <OverwriteConfirmDialog>
          <OverwriteConfirmDialog.Actions.ExportToImage />
          <OverwriteConfirmDialog.Actions.SaveToDisk />
          {excalidrawAPI && (
            <OverwriteConfirmDialog.Action
              title={t("overwriteConfirm.action.excalidrawPlus.title")}
              actionLabel={t("overwriteConfirm.action.excalidrawPlus.button")}
              onClick={() => {
                exportToExcalidrawPlus(
                  excalidrawAPI.getSceneElements(),
                  excalidrawAPI.getAppState(),
                  excalidrawAPI.getFiles(),
                  excalidrawAPI.getName(),
                );
              }}
            >
              {t("overwriteConfirm.action.excalidrawPlus.description")}
            </OverwriteConfirmDialog.Action>
          )}
        </OverwriteConfirmDialog>
        <AppFooter onChange={() => excalidrawAPI?.refresh()} />
        {excalidrawAPI && <AIComponents excalidrawAPI={excalidrawAPI} />}

        <TTDDialogTrigger />
        {isCollaborating && isOffline && (
          <div className="collab-offline-warning">
            {t("alerts.collabOfflineWarning")}
          </div>
        )}
        {latestShareableLink && (
          <ShareableLinkDialog
            link={latestShareableLink}
            onCloseRequest={() => setLatestShareableLink(null)}
            setErrorMessage={setErrorMessage}
          />
        )}
        {excalidrawAPI && !isCollabDisabled && (
          <Collab excalidrawAPI={excalidrawAPI} />
        )}

        <ShareDialog
          collabAPI={collabAPI}
          onExportToBackend={async () => {
            if (excalidrawAPI) {
              try {
                await onExportToBackend(
                  excalidrawAPI.getSceneElements(),
                  excalidrawAPI.getAppState(),
                  excalidrawAPI.getFiles(),
                );
              } catch (error: any) {
                setErrorMessage(error.message);
              }
            }
          }}
        />

        {errorMessage && (
          <ErrorDialog onClose={() => setErrorMessage("")}>
            {errorMessage}
          </ErrorDialog>
        )}

        <CommandPalette
          customCommandPaletteItems={[
            {
              label: t("labels.liveCollaboration"),
              category: DEFAULT_CATEGORIES.app,
              keywords: [
                "team",
                "multiplayer",
                "share",
                "public",
                "session",
                "invite",
              ],
              icon: usersIcon,
              perform: () => {
                setShareDialogState({
                  isOpen: true,
                  type: "collaborationOnly",
                });
              },
            },
            {
              label: t("roomDialog.button_stopSession"),
              category: DEFAULT_CATEGORIES.app,
              predicate: () => !!collabAPI?.isCollaborating(),
              keywords: [
                "stop",
                "session",
                "end",
                "leave",
                "close",
                "exit",
                "collaboration",
              ],
              perform: () => {
                if (collabAPI) {
                  collabAPI.stopCollaboration();
                  if (!collabAPI.isCollaborating()) {
                    setShareDialogState({ isOpen: false });
                  }
                }
              },
            },
            {
              label: t("labels.share"),
              category: DEFAULT_CATEGORIES.app,
              predicate: true,
              icon: share,
              keywords: [
                "link",
                "shareable",
                "readonly",
                "export",
                "publish",
                "snapshot",
                "url",
                "collaborate",
                "invite",
              ],
              perform: async () => {
                setShareDialogState({ isOpen: true, type: "share" });
              },
            },
            {
              label: "GitHub",
              icon: GithubIcon,
              category: DEFAULT_CATEGORIES.links,
              predicate: true,
              keywords: [
                "issues",
                "bugs",
                "requests",
                "report",
                "features",
                "social",
                "community",
              ],
              perform: () => {
                window.open(
                  "https://github.com/excalidraw/excalidraw",
                  "_blank",
                  "noopener noreferrer",
                );
              },
            },
            {
              label: t("labels.followUs"),
              icon: XBrandIcon,
              category: DEFAULT_CATEGORIES.links,
              predicate: true,
              keywords: ["twitter", "contact", "social", "community"],
              perform: () => {
                window.open(
                  "https://x.com/excalidraw",
                  "_blank",
                  "noopener noreferrer",
                );
              },
            },
            {
              label: t("labels.discordChat"),
              category: DEFAULT_CATEGORIES.links,
              predicate: true,
              icon: DiscordIcon,
              keywords: [
                "chat",
                "talk",
                "contact",
                "bugs",
                "requests",
                "report",
                "feedback",
                "suggestions",
                "social",
                "community",
              ],
              perform: () => {
                window.open(
                  "https://discord.gg/UexuTaE",
                  "_blank",
                  "noopener noreferrer",
                );
              },
            },
            {
              label: "YouTube",
              icon: youtubeIcon,
              category: DEFAULT_CATEGORIES.links,
              predicate: true,
              keywords: ["features", "tutorials", "howto", "help", "community"],
              perform: () => {
                window.open(
                  "https://youtube.com/@excalidraw",
                  "_blank",
                  "noopener noreferrer",
                );
              },
            },
            ...(isExcalidrawPlusSignedUser
              ? [
                  {
                    ...ExcalidrawPlusAppCommand,
                    label: "Sign in / Go to Excalidraw+",
                  },
                ]
              : [ExcalidrawPlusCommand, ExcalidrawPlusAppCommand]),

            {
              label: t("overwriteConfirm.action.excalidrawPlus.button"),
              category: DEFAULT_CATEGORIES.export,
              icon: exportToPlus,
              predicate: true,
              keywords: ["plus", "export", "save", "backup"],
              perform: () => {
                if (excalidrawAPI) {
                  exportToExcalidrawPlus(
                    excalidrawAPI.getSceneElements(),
                    excalidrawAPI.getAppState(),
                    excalidrawAPI.getFiles(),
                    excalidrawAPI.getName(),
                  );
                }
              },
            },
            {
              ...CommandPalette.defaultItems.toggleTheme,
              perform: () => {
                setAppTheme(
                  editorTheme === THEME.DARK ? THEME.LIGHT : THEME.DARK,
                );
              },
            },
            {
              label: t("labels.installPWA"),
              category: DEFAULT_CATEGORIES.app,
              predicate: () => !!pwaEvent,
              perform: () => {
                if (pwaEvent) {
                  pwaEvent.prompt();
                  pwaEvent.userChoice.then(() => {
                    // event cannot be reused, but we'll hopefully
                    // grab new one as the event should be fired again
                    pwaEvent = null;
                  });
                }
              },
            },
          ]}
        />
        {isVisualDebuggerEnabled() && excalidrawAPI && (
          <DebugCanvas
            appState={excalidrawAPI.getAppState()}
            scale={window.devicePixelRatio}
            ref={debugCanvasRef}
          />
        )}
      </Excalidraw>
    </div>
  );
};

const ExcalidrawApp = () => {
  const isCloudExportWindow =
    window.location.pathname === "/excalidraw-plus-export";
  if (isCloudExportWindow) {
    return <ExcalidrawPlusIframeExport />;
  }

  return (
    <TopErrorBoundary>
      <Provider store={appJotaiStore}>
        <ExcalidrawWrapper />
      </Provider>
    </TopErrorBoundary>
  );
};

export default ExcalidrawApp;<|MERGE_RESOLUTION|>--- conflicted
+++ resolved
@@ -4,6 +4,7 @@
   TTDDialogTrigger,
   CaptureUpdateAction,
   reconcileElements,
+  getCommonBounds,
 } from "@excalidraw/excalidraw";
 import { trackEvent } from "@excalidraw/excalidraw/analytics";
 import { getDefaultAppState } from "@excalidraw/excalidraw/appState";
@@ -60,42 +61,23 @@
 import type { RemoteExcalidrawElement } from "@excalidraw/excalidraw/data/reconcile";
 import type { RestoredDataState } from "@excalidraw/excalidraw/data/restore";
 import type {
+  ExcalidrawElement,
   FileId,
   NonDeletedExcalidrawElement,
-<<<<<<< HEAD
-  Theme,
-} from "../packages/excalidraw/element/types";
-import { useCallbackRefState } from "../packages/excalidraw/hooks/useCallbackRefState";
-import { t } from "../packages/excalidraw/i18n";
-import {
-  Excalidraw,
-  defaultLang,
-  LiveCollaborationTrigger,
-  TTDDialog,
-  TTDDialogTrigger,
-  getCommonBounds,
-} from "../packages/excalidraw/index";
-import {
-=======
   OrderedExcalidrawElement,
 } from "@excalidraw/element/types";
 import type {
->>>>>>> 01304aac
   AppState,
   ExcalidrawImperativeAPI,
   BinaryFiles,
   ExcalidrawInitialDataState,
   UIAppState,
-<<<<<<< HEAD
   ScrollConstraints,
-} from "../packages/excalidraw/types";
-=======
 } from "@excalidraw/excalidraw/types";
-import type { ResolutionType } from "@excalidraw/common/utility-types";
+import type { Merge, ResolutionType } from "@excalidraw/common/utility-types";
 import type { ResolvablePromise } from "@excalidraw/common/utils";
 
 import CustomStats from "./CustomStats";
->>>>>>> 01304aac
 import {
   Provider,
   useAtom,
@@ -157,18 +139,9 @@
 import { ExcalidrawPlusIframeExport } from "./ExcalidrawPlusIframeExport";
 
 import "./index.scss";
-<<<<<<< HEAD
-import { Merge, ResolutionType } from "../packages/excalidraw/utility-types";
-import { ShareableLinkDialog } from "../packages/excalidraw/components/ShareableLinkDialog";
-import { openConfirmModal } from "../packages/excalidraw/components/OverwriteConfirm/OverwriteConfirmState";
-import { OverwriteConfirmDialog } from "../packages/excalidraw/components/OverwriteConfirm/OverwriteConfirm";
-import Trans from "../packages/excalidraw/components/Trans";
-import { ShareDialog, shareDialogStateAtom } from "./share/ShareDialog";
-import { getSelectedElements } from "../packages/excalidraw/scene";
-=======
 
 import type { CollabAPI } from "./collab/Collab";
->>>>>>> 01304aac
+import { getSelectedElements } from "@excalidraw/element/selection";
 
 polyfill();
 
@@ -1078,16 +1051,13 @@
             </div>
           );
         }}
-<<<<<<< HEAD
         scrollConstraints={constraints.enabled ? constraints : undefined}
-=======
         onLinkOpen={(element, event) => {
           if (element.link && isElementLink(element.link)) {
             event.preventDefault();
             excalidrawAPI?.scrollToContent(element.link, { animate: true });
           }
         }}
->>>>>>> 01304aac
       >
         {excalidrawAPI && (
           <ConstraintsSettings
