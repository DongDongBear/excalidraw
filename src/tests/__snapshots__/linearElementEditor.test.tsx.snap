--- conflicted
+++ resolved
@@ -5,11 +5,7 @@
   class="excalidraw-wysiwyg"
   data-type="wysiwyg"
   dir="auto"
-<<<<<<< HEAD
-  style="position: absolute; display: inline-block; min-height: 1em; margin: 0px; padding: 0px; border: 0px; outline: 0; resize: none; background: transparent; overflow: hidden; z-index: var(--zIndex-wysiwyg); word-break: break-word; white-space: pre-wrap; overflow-wrap: break-word; box-sizing: content-box; width: 10px; height: 24px; left: 35px; top: 8px; transform-origin: 5px 12px; transform: translate(0px, 0px) scale(1) rotate(0deg) translate(0px, 0px); text-align: center; vertical-align: middle; color: rgb(0, 0, 0); opacity: 1; filter: var(--theme-filter); max-height: -8px; font: Emoji 20px 20px; line-height: 24px; font-family: Virgil, Segoe UI Emoji;"
-=======
-  style="position: absolute; display: inline-block; min-height: 1em; margin: 0px; padding: 0px; border: 0px; outline: 0; resize: none; background: transparent; overflow: hidden; z-index: var(--zIndex-wysiwyg); word-break: break-word; white-space: pre-wrap; overflow-wrap: break-word; box-sizing: content-box; width: 10.5px; height: 24px; left: 35px; top: 8px; transform: translate(0px, 0px) scale(1) rotate(0deg); text-align: center; vertical-align: middle; color: rgb(0, 0, 0); opacity: 1; filter: var(--theme-filter); max-height: -8px; font: Emoji 20px 20px; line-height: 24px; font-family: Virgil, Segoe UI Emoji;"
->>>>>>> 023313e9
+  style="position: absolute; display: inline-block; min-height: 1em; margin: 0px; padding: 0px; border: 0px; outline: 0; resize: none; background: transparent; overflow: hidden; z-index: var(--zIndex-wysiwyg); word-break: break-word; white-space: pre-wrap; overflow-wrap: break-word; box-sizing: content-box; width: 10.5px; height: 24px; left: 35px; top: 8px; transform-origin: 5px 12px; transform: translate(0px, 0px) scale(1) rotate(0deg) translate(0px, 0px); text-align: center; vertical-align: middle; color: rgb(0, 0, 0); opacity: 1; filter: var(--theme-filter); max-height: -8px; font: Emoji 20px 20px; line-height: 24px; font-family: Virgil, Segoe UI Emoji;"
   tabindex="0"
   wrap="off"
 />
