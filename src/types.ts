import React from "react";
import {
  PointerType,
  ExcalidrawLinearElement,
  NonDeletedExcalidrawElement,
  NonDeleted,
  TextAlign,
  ExcalidrawElement,
  GroupId,
  ExcalidrawBindableElement,
  Arrowhead,
  ChartType,
  FontFamilyValues,
  FileId,
  ExcalidrawImageElement,
  Theme,
  StrokeRoundness,
  ExcalidrawFrameElement,
  ExcalidrawEmbeddableElement,
} from "./element/types";
<<<<<<< HEAD
import { Action } from "./actions/types";
import { SHAPES } from "./shapes";
=======
>>>>>>> 26ff3993
import { Point as RoughPoint } from "roughjs/bin/geometry";
import { LinearElementEditor } from "./element/linearElementEditor";
import { SuggestedBinding } from "./element/binding";
import { ImportedDataState } from "./data/types";
import type App from "./components/App";
import type { ResolvablePromise, throttleRAF } from "./utils";
import { Spreadsheet } from "./charts";
import { Language } from "./i18n";
import { ClipboardData } from "./clipboard";
import { isOverScrollBars } from "./scene";
import { MaybeTransformHandleType } from "./element/transformHandles";
import Library from "./data/library";
import {
  SubtypeMethods,
  Subtype,
  SubtypePrepFn,
  SubtypeRecord,
} from "./element/subtypes";
import type { FileSystemHandle } from "./data/filesystem";
import type { IMAGE_MIME_TYPES, MIME_TYPES } from "./constants";
import { ContextMenuItems } from "./components/ContextMenu";
import { SnapLine } from "./snapping";
import { Merge, ForwardRef, ValueOf } from "./utility-types";

export type Point = Readonly<RoughPoint>;

export type Collaborator = {
  pointer?: CollaboratorPointer;
  button?: "up" | "down";
  selectedElementIds?: AppState["selectedElementIds"];
  username?: string | null;
  userState?: UserIdleState;
  color?: {
    background: string;
    stroke: string;
  };
  // The url of the collaborator's avatar, defaults to username intials
  // if not present
  avatarUrl?: string;
  // user id. If supplied, we'll filter out duplicates when rendering user avatars.
  id?: string;
};

export type CollaboratorPointer = {
  x: number;
  y: number;
  tool: "pointer" | "laser";
};

export type DataURL = string & { _brand: "DataURL" };

export type BinaryFileData = {
  mimeType:
    | ValueOf<typeof IMAGE_MIME_TYPES>
    // future user or unknown file type
    | typeof MIME_TYPES.binary;
  id: FileId;
  dataURL: DataURL;
  /**
   * Epoch timestamp in milliseconds
   */
  created: number;
  /**
   * Indicates when the file was last retrieved from storage to be loaded
   * onto the scene. We use this flag to determine whether to delete unused
   * files from storage.
   *
   * Epoch timestamp in milliseconds.
   */
  lastRetrieved?: number;
};

export type BinaryFileMetadata = Omit<BinaryFileData, "dataURL">;

export type BinaryFiles = Record<ExcalidrawElement["id"], BinaryFileData>;

export type ToolType =
  | "selection"
  | "rectangle"
  | "diamond"
  | "ellipse"
  | "arrow"
  | "line"
  | "freedraw"
  | "text"
  | "image"
  | "eraser"
  | "hand"
  | "frame"
  | "embeddable"
  | "laser";

export type ActiveTool =
  | {
      type: ToolType;
      customType: null;
    }
  | {
      type: "custom";
      customType: string;
    };

export type SidebarName = string;
export type SidebarTabName = string;

type _CommonCanvasAppState = {
  zoom: AppState["zoom"];
  scrollX: AppState["scrollX"];
  scrollY: AppState["scrollY"];
  width: AppState["width"];
  height: AppState["height"];
  viewModeEnabled: AppState["viewModeEnabled"];
  editingGroupId: AppState["editingGroupId"]; // TODO: move to interactive canvas if possible
  selectedElementIds: AppState["selectedElementIds"]; // TODO: move to interactive canvas if possible
  frameToHighlight: AppState["frameToHighlight"]; // TODO: move to interactive canvas if possible
  offsetLeft: AppState["offsetLeft"];
  offsetTop: AppState["offsetTop"];
  theme: AppState["theme"];
  pendingImageElementId: AppState["pendingImageElementId"];
};

export type StaticCanvasAppState = Readonly<
  _CommonCanvasAppState & {
    shouldCacheIgnoreZoom: AppState["shouldCacheIgnoreZoom"];
    /** null indicates transparent bg */
    viewBackgroundColor: AppState["viewBackgroundColor"] | null;
    exportScale: AppState["exportScale"];
    selectedElementsAreBeingDragged: AppState["selectedElementsAreBeingDragged"];
    gridSize: AppState["gridSize"];
    frameRendering: AppState["frameRendering"];
  }
>;

export type InteractiveCanvasAppState = Readonly<
  _CommonCanvasAppState & {
    // renderInteractiveScene
    activeEmbeddable: AppState["activeEmbeddable"];
    editingLinearElement: AppState["editingLinearElement"];
    selectionElement: AppState["selectionElement"];
    selectedGroupIds: AppState["selectedGroupIds"];
    selectedLinearElement: AppState["selectedLinearElement"];
    multiElement: AppState["multiElement"];
    isBindingEnabled: AppState["isBindingEnabled"];
    suggestedBindings: AppState["suggestedBindings"];
    isRotating: AppState["isRotating"];
    elementsToHighlight: AppState["elementsToHighlight"];
    // App
    openSidebar: AppState["openSidebar"];
    showHyperlinkPopup: AppState["showHyperlinkPopup"];
    // Collaborators
    collaborators: AppState["collaborators"];
    // SnapLines
    snapLines: AppState["snapLines"];
    zenModeEnabled: AppState["zenModeEnabled"];
  }
>;

export type AppState = {
  contextMenu: {
    items: ContextMenuItems;
    top: number;
    left: number;
  } | null;
  showWelcomeScreen: boolean;
  isLoading: boolean;
  errorMessage: React.ReactNode;
  activeEmbeddable: {
    element: NonDeletedExcalidrawElement;
    state: "hover" | "active";
  } | null;
  draggingElement: NonDeletedExcalidrawElement | null;
  resizingElement: NonDeletedExcalidrawElement | null;
  multiElement: NonDeleted<ExcalidrawLinearElement> | null;
  selectionElement: NonDeletedExcalidrawElement | null;
  isBindingEnabled: boolean;
  startBoundElement: NonDeleted<ExcalidrawBindableElement> | null;
  suggestedBindings: SuggestedBinding[];
  frameToHighlight: NonDeleted<ExcalidrawFrameElement> | null;
  frameRendering: {
    enabled: boolean;
    name: boolean;
    outline: boolean;
    clip: boolean;
  };
  editingFrame: string | null;
  elementsToHighlight: NonDeleted<ExcalidrawElement>[] | null;
  // element being edited, but not necessarily added to elements array yet
  // (e.g. text element when typing into the input)
  editingElement: NonDeletedExcalidrawElement | null;
  editingLinearElement: LinearElementEditor | null;
  activeSubtypes?: Subtype[];
  customData?: {
    [subtype: Subtype]: ExcalidrawElement["customData"];
  };
  activeTool: {
    /**
     * indicates a previous tool we should revert back to if we deselect the
     * currently active tool. At the moment applies to `eraser` and `hand` tool.
     */
    lastActiveTool: ActiveTool | null;
    locked: boolean;
  } & ActiveTool;
  penMode: boolean;
  penDetected: boolean;
  exportBackground: boolean;
  exportEmbedScene: boolean;
  exportWithDarkMode: boolean;
  exportScale: number;
  currentItemStrokeColor: string;
  currentItemBackgroundColor: string;
  currentItemFillStyle: ExcalidrawElement["fillStyle"];
  currentItemStrokeWidth: number;
  currentItemStrokeStyle: ExcalidrawElement["strokeStyle"];
  currentItemRoughness: number;
  currentItemOpacity: number;
  currentItemFontFamily: FontFamilyValues;
  currentItemFontSize: number;
  currentItemTextAlign: TextAlign;
  currentItemStartArrowhead: Arrowhead | null;
  currentItemEndArrowhead: Arrowhead | null;
  currentItemRoundness: StrokeRoundness;
  viewBackgroundColor: string;
  scrollX: number;
  scrollY: number;
  cursorButton: "up" | "down";
  scrolledOutside: boolean;
  name: string;
  isResizing: boolean;
  isRotating: boolean;
  zoom: Zoom;
  openMenu: "canvas" | "shape" | null;
  openPopup: "canvasBackground" | "elementBackground" | "elementStroke" | null;
  openSidebar: { name: SidebarName; tab?: SidebarTabName } | null;
  openDialog: "imageExport" | "help" | "jsonExport" | null;
  /**
   * Reflects user preference for whether the default sidebar should be docked.
   *
   * NOTE this is only a user preference and does not reflect the actual docked
   * state of the sidebar, because the host apps can override this through
   * a DefaultSidebar prop, which is not reflected back to the appState.
   */
  defaultSidebarDockedPreference: boolean;

  lastPointerDownWith: PointerType;
  selectedElementIds: Readonly<{ [id: string]: true }>;
  previousSelectedElementIds: { [id: string]: true };
  selectedElementsAreBeingDragged: boolean;
  shouldCacheIgnoreZoom: boolean;
  toast: { message: string; closable?: boolean; duration?: number } | null;
  zenModeEnabled: boolean;
  theme: Theme;
  gridSize: number | null;
  viewModeEnabled: boolean;

  /** top-most selected groups (i.e. does not include nested groups) */
  selectedGroupIds: { [groupId: string]: boolean };
  /** group being edited when you drill down to its constituent element
    (e.g. when you double-click on a group's element) */
  editingGroupId: GroupId | null;
  width: number;
  height: number;
  offsetTop: number;
  offsetLeft: number;

  fileHandle: FileSystemHandle | null;
  collaborators: Map<string, Collaborator>;
  showStats: boolean;
  currentChartType: ChartType;
  pasteDialog:
    | {
        shown: false;
        data: null;
      }
    | {
        shown: true;
        data: Spreadsheet;
      };
  /** imageElement waiting to be placed on canvas */
  pendingImageElementId: ExcalidrawImageElement["id"] | null;
  showHyperlinkPopup: false | "info" | "editor";
  selectedLinearElement: LinearElementEditor | null;

  snapLines: readonly SnapLine[];
  originSnapOffset: {
    x: number;
    y: number;
  } | null;
  objectsSnapModeEnabled: boolean;
};

export type UIAppState = Omit<
  AppState,
  | "suggestedBindings"
  | "startBoundElement"
  | "cursorButton"
  | "scrollX"
  | "scrollY"
>;

export type NormalizedZoomValue = number & { _brand: "normalizedZoom" };

export type Zoom = Readonly<{
  value: NormalizedZoomValue;
}>;

export type PointerCoords = Readonly<{
  x: number;
  y: number;
}>;

export type Gesture = {
  pointers: Map<number, PointerCoords>;
  lastCenter: { x: number; y: number } | null;
  initialDistance: number | null;
  initialScale: number | null;
};

export declare class GestureEvent extends UIEvent {
  readonly rotation: number;
  readonly scale: number;
}

// libraries
// -----------------------------------------------------------------------------
/** @deprecated legacy: do not use outside of migration paths */
export type LibraryItem_v1 = readonly NonDeleted<ExcalidrawElement>[];
/** @deprecated legacy: do not use outside of migration paths */
type LibraryItems_v1 = readonly LibraryItem_v1[];

/** v2 library item */
export type LibraryItem = {
  id: string;
  status: "published" | "unpublished";
  elements: readonly NonDeleted<ExcalidrawElement>[];
  /** timestamp in epoch (ms) */
  created: number;
  name?: string;
  error?: string;
};
export type LibraryItems = readonly LibraryItem[];
export type LibraryItems_anyVersion = LibraryItems | LibraryItems_v1;

export type LibraryItemsSource =
  | ((
      currentLibraryItems: LibraryItems,
    ) =>
      | Blob
      | LibraryItems_anyVersion
      | Promise<LibraryItems_anyVersion | Blob>)
  | Blob
  | LibraryItems_anyVersion
  | Promise<LibraryItems_anyVersion | Blob>;
// -----------------------------------------------------------------------------

// NOTE ready/readyPromise props are optional for host apps' sake (our own
// implem guarantees existence)
export type ExcalidrawAPIRefValue =
  | ExcalidrawImperativeAPI
  | {
      readyPromise?: ResolvablePromise<ExcalidrawImperativeAPI>;
      ready?: false;
    };

export type ExcalidrawInitialDataState = Merge<
  ImportedDataState,
  {
    libraryItems?:
      | Required<ImportedDataState>["libraryItems"]
      | Promise<Required<ImportedDataState>["libraryItems"]>;
  }
>;

export interface ExcalidrawProps {
  onChange?: (
    elements: readonly ExcalidrawElement[],
    appState: AppState,
    files: BinaryFiles,
  ) => void;
  initialData?:
    | ExcalidrawInitialDataState
    | null
    | Promise<ExcalidrawInitialDataState | null>;
  excalidrawRef?: ForwardRef<ExcalidrawAPIRefValue>;
  isCollaborating?: boolean;
  onPointerUpdate?: (payload: {
    pointer: { x: number; y: number; tool: "pointer" | "laser" };
    button: "down" | "up";
    pointersMap: Gesture["pointers"];
  }) => void;
  onPaste?: (
    data: ClipboardData,
    event: ClipboardEvent | null,
  ) => Promise<boolean> | boolean;
  renderTopRightUI?: (
    isMobile: boolean,
    appState: UIAppState,
  ) => JSX.Element | null;
  langCode?: Language["code"];
  viewModeEnabled?: boolean;
  zenModeEnabled?: boolean;
  gridModeEnabled?: boolean;
  objectsSnapModeEnabled?: boolean;
  libraryReturnUrl?: string;
  theme?: Theme;
  name?: string;
  renderCustomStats?: (
    elements: readonly NonDeletedExcalidrawElement[],
    appState: UIAppState,
  ) => JSX.Element;
  UIOptions?: Partial<UIOptions>;
  detectScroll?: boolean;
  handleKeyboardGlobally?: boolean;
  onLibraryChange?: (libraryItems: LibraryItems) => void | Promise<any>;
  autoFocus?: boolean;
  generateIdForFile?: (file: File) => string | Promise<string>;
  onLinkOpen?: (
    element: NonDeletedExcalidrawElement,
    event: CustomEvent<{
      nativeEvent: MouseEvent | React.PointerEvent<HTMLCanvasElement>;
    }>,
  ) => void;
  onPointerDown?: (
    activeTool: AppState["activeTool"],
    pointerDownState: PointerDownState,
  ) => void;
  onScrollChange?: (scrollX: number, scrollY: number) => void;
  children?: React.ReactNode;
  validateEmbeddable?:
    | boolean
    | string[]
    | RegExp
    | RegExp[]
    | ((link: string) => boolean | undefined);
  renderEmbeddable?: (
    element: NonDeleted<ExcalidrawEmbeddableElement>,
    appState: AppState,
  ) => JSX.Element | null;
}

export type SceneData = {
  elements?: ImportedDataState["elements"];
  appState?: ImportedDataState["appState"];
  collaborators?: Map<string, Collaborator>;
  commitToHistory?: boolean;
};

export enum UserIdleState {
  ACTIVE = "active",
  AWAY = "away",
  IDLE = "idle",
}

export type ExportOpts = {
  saveFileToDisk?: boolean;
  onExportToBackend?: (
    exportedElements: readonly NonDeletedExcalidrawElement[],
    appState: UIAppState,
    files: BinaryFiles,
    canvas: HTMLCanvasElement,
  ) => void;
  renderCustomUI?: (
    exportedElements: readonly NonDeletedExcalidrawElement[],
    appState: UIAppState,
    files: BinaryFiles,
    canvas: HTMLCanvasElement,
  ) => JSX.Element;
};

// NOTE at the moment, if action name coressponds to canvasAction prop, its
// truthiness value will determine whether the action is rendered or not
// (see manager renderAction). We also override canvasAction values in
// excalidraw package index.tsx.
type CanvasActions = Partial<{
  changeViewBackgroundColor: boolean;
  clearCanvas: boolean;
  export: false | ExportOpts;
  loadScene: boolean;
  saveToActiveFile: boolean;
  toggleTheme: boolean | null;
  saveAsImage: boolean;
}>;

type UIOptions = Partial<{
  dockedSidebarBreakpoint: number;
  canvasActions: CanvasActions;
  /** @deprecated does nothing. Will be removed in 0.15 */
  welcomeScreen?: boolean;
}>;

export type AppProps = Merge<
  ExcalidrawProps,
  {
    UIOptions: Merge<
      UIOptions,
      {
        canvasActions: Required<CanvasActions> & { export: ExportOpts };
      }
    >;
    detectScroll: boolean;
    handleKeyboardGlobally: boolean;
    isCollaborating: boolean;
    children?: React.ReactNode;
  }
>;

/** A subset of App class properties that we need to use elsewhere
 * in the app, eg Manager. Factored out into a separate type to keep DRY. */
export type AppClassProperties = {
  props: AppProps;
  interactiveCanvas: HTMLCanvasElement | null;
  /** static canvas */
  canvas: HTMLCanvasElement;
  focusContainer(): void;
  library: Library;
  imageCache: Map<
    FileId,
    {
      image: HTMLImageElement | Promise<HTMLImageElement>;
      mimeType: ValueOf<typeof IMAGE_MIME_TYPES>;
    }
  >;
  files: BinaryFiles;
  device: App["device"];
  scene: App["scene"];
  pasteFromClipboard: App["pasteFromClipboard"];
  id: App["id"];
  onInsertElements: App["onInsertElements"];
  onExportImage: App["onExportImage"];
  lastViewportPosition: App["lastViewportPosition"];
  togglePenMode: App["togglePenMode"];
  setActiveTool: App["setActiveTool"];
};

export type PointerDownState = Readonly<{
  // The first position at which pointerDown happened
  origin: Readonly<{ x: number; y: number }>;
  // Same as "origin" but snapped to the grid, if grid is on
  originInGrid: Readonly<{ x: number; y: number }>;
  // Scrollbar checks
  scrollbars: ReturnType<typeof isOverScrollBars>;
  // The previous pointer position
  lastCoords: { x: number; y: number };
  // map of original elements data
  originalElements: Map<string, NonDeleted<ExcalidrawElement>>;
  resize: {
    // Handle when resizing, might change during the pointer interaction
    handleType: MaybeTransformHandleType;
    // This is determined on the initial pointer down event
    isResizing: boolean;
    // This is determined on the initial pointer down event
    offset: { x: number; y: number };
    // This is determined on the initial pointer down event
    arrowDirection: "origin" | "end";
    // This is a center point of selected elements determined on the initial pointer down event (for rotation only)
    center: { x: number; y: number };
  };
  hit: {
    // The element the pointer is "hitting", is determined on the initial
    // pointer down event
    element: NonDeleted<ExcalidrawElement> | null;
    // The elements the pointer is "hitting", is determined on the initial
    // pointer down event
    allHitElements: NonDeleted<ExcalidrawElement>[];
    // This is determined on the initial pointer down event
    wasAddedToSelection: boolean;
    // Whether selected element(s) were duplicated, might change during the
    // pointer interaction
    hasBeenDuplicated: boolean;
    hasHitCommonBoundingBoxOfSelectedElements: boolean;
  };
  withCmdOrCtrl: boolean;
  drag: {
    // Might change during the pointer interaction
    hasOccurred: boolean;
    // Might change during the pointer interaction
    offset: { x: number; y: number } | null;
  };
  // We need to have these in the state so that we can unsubscribe them
  eventListeners: {
    // It's defined on the initial pointer down event
    onMove: null | ReturnType<typeof throttleRAF>;
    // It's defined on the initial pointer down event
    onUp: null | ((event: PointerEvent) => void);
    // It's defined on the initial pointer down event
    onKeyDown: null | ((event: KeyboardEvent) => void);
    // It's defined on the initial pointer down event
    onKeyUp: null | ((event: KeyboardEvent) => void);
  };
  boxSelection: {
    hasOccurred: boolean;
  };
  elementIdsToErase: {
    [key: ExcalidrawElement["id"]]: {
      opacity: ExcalidrawElement["opacity"];
      erase: boolean;
    };
  };
}>;

export type ExcalidrawImperativeAPI = {
  updateScene: InstanceType<typeof App>["updateScene"];
  updateLibrary: InstanceType<typeof Library>["updateLibrary"];
  resetScene: InstanceType<typeof App>["resetScene"];
  getSceneElementsIncludingDeleted: InstanceType<
    typeof App
  >["getSceneElementsIncludingDeleted"];
  history: {
    clear: InstanceType<typeof App>["resetHistory"];
  };
  scrollToContent: InstanceType<typeof App>["scrollToContent"];
  getSceneElements: InstanceType<typeof App>["getSceneElements"];
  getAppState: () => InstanceType<typeof App>["state"];
  getFiles: () => InstanceType<typeof App>["files"];
  actionManager: InstanceType<typeof App>["actionManager"];
  addSubtype: (
    record: SubtypeRecord,
    subtypePrepFn: SubtypePrepFn,
  ) => { actions: Action[] | null; methods: Partial<SubtypeMethods> };
  refresh: InstanceType<typeof App>["refresh"];
  setToast: InstanceType<typeof App>["setToast"];
  addFiles: (data: BinaryFileData[]) => void;
  readyPromise: ResolvablePromise<ExcalidrawImperativeAPI>;
  ready: true;
  id: string;
  setActiveTool: InstanceType<typeof App>["setActiveTool"];
  setCursor: InstanceType<typeof App>["setCursor"];
  resetCursor: InstanceType<typeof App>["resetCursor"];
  toggleSidebar: InstanceType<typeof App>["toggleSidebar"];
  /**
   * Disables rendering of frames (including element clipping), but currently
   * the frames are still interactive in edit mode. As such, this API should be
   * used in conjunction with view mode (props.viewModeEnabled).
   */
  updateFrameRendering: InstanceType<typeof App>["updateFrameRendering"];
};

export type Device = Readonly<{
  isSmScreen: boolean;
  isMobile: boolean;
  isTouchScreen: boolean;
  canDeviceFitSidebar: boolean;
  isLandscape: boolean;
}>;

type FrameNameBounds = {
  x: number;
  y: number;
  width: number;
  height: number;
  angle: number;
};

export type FrameNameBoundsCache = {
  get: (frameElement: ExcalidrawFrameElement) => FrameNameBounds | null;
  _cache: Map<
    string,
    FrameNameBounds & {
      zoom: AppState["zoom"]["value"];
      versionNonce: ExcalidrawFrameElement["versionNonce"];
    }
  >;
};

export type KeyboardModifiersObject = {
  ctrlKey: boolean;
  shiftKey: boolean;
  altKey: boolean;
  metaKey: boolean;
};<|MERGE_RESOLUTION|>--- conflicted
+++ resolved
@@ -18,11 +18,7 @@
   ExcalidrawFrameElement,
   ExcalidrawEmbeddableElement,
 } from "./element/types";
-<<<<<<< HEAD
 import { Action } from "./actions/types";
-import { SHAPES } from "./shapes";
-=======
->>>>>>> 26ff3993
 import { Point as RoughPoint } from "roughjs/bin/geometry";
 import { LinearElementEditor } from "./element/linearElementEditor";
 import { SuggestedBinding } from "./element/binding";
