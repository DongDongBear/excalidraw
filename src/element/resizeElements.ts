--- conflicted
+++ resolved
@@ -46,13 +46,8 @@
   handleBindTextResize,
   getBoundTextMaxWidth,
   getApproxMinLineHeight,
-<<<<<<< HEAD
   measureTextElement,
-  getMaxContainerHeight,
-=======
-  measureText,
   getBoundTextMaxHeight,
->>>>>>> 45a57d70
 } from "./textElement";
 
 export const normalizeAngle = (angle: number): number => {
