import { SHIFT_LOCKING_ANGLE } from "../constants";
import { rescalePoints } from "../points";

import {
  rotate,
  adjustXYWithRotation,
  centerPoint,
  rotatePoint,
} from "../math";
import {
  ExcalidrawLinearElement,
  ExcalidrawTextElement,
  NonDeletedExcalidrawElement,
  NonDeleted,
  ExcalidrawElement,
  ExcalidrawTextElementWithContainer,
} from "./types";
import {
  getElementAbsoluteCoords,
  getCommonBounds,
  getResizedElementAbsoluteCoords,
  getCommonBoundingBox,
} from "./bounds";
import {
  isArrowElement,
  isBoundToContainer,
  isFreeDrawElement,
  isLinearElement,
  isTextElement,
} from "./typeChecks";
import { mutateElement } from "./mutateElement";
import { getFontString } from "../utils";
import { updateBoundElements } from "./binding";
import {
  TransformHandleType,
  MaybeTransformHandleType,
  TransformHandleDirection,
} from "./transformHandles";
import { Point, PointerDownState } from "../types";
import Scene from "../scene/Scene";
import {
<<<<<<< HEAD
=======
  getApproxMinLineWidth,
>>>>>>> 83383977
  getBoundTextElement,
  getBoundTextElementId,
  getContainerElement,
  handleBindTextResize,
<<<<<<< HEAD
  getBoundTextMaxWidth,
=======
  getMaxContainerWidth,
  getApproxMinLineHeight,
>>>>>>> 83383977
} from "./textElement";
import {
  getApproxMinLineHeight,
  getApproxMinLineWidth,
} from "./textMeasurements";
export const normalizeAngle = (angle: number): number => {
  if (angle >= 2 * Math.PI) {
    return angle - 2 * Math.PI;
  }
  return angle;
};

// Returns true when transform (resizing/rotation) happened
export const transformElements = (
  pointerDownState: PointerDownState,
  transformHandleType: MaybeTransformHandleType,
  selectedElements: readonly NonDeletedExcalidrawElement[],
  resizeArrowDirection: "origin" | "end",
  shouldRotateWithDiscreteAngle: boolean,
  shouldResizeFromCenter: boolean,
  shouldMaintainAspectRatio: boolean,
  pointerX: number,
  pointerY: number,
  centerX: number,
  centerY: number,
) => {
  if (selectedElements.length === 1) {
    const [element] = selectedElements;
    if (transformHandleType === "rotation") {
      rotateSingleElement(
        element,
        pointerX,
        pointerY,
        shouldRotateWithDiscreteAngle,
        pointerDownState.originalElements,
      );
      updateBoundElements(element);
    } else if (
      isTextElement(element) &&
      (transformHandleType === "nw" ||
        transformHandleType === "ne" ||
        transformHandleType === "sw" ||
        transformHandleType === "se")
    ) {
      resizeSingleTextElement(
        element,
        transformHandleType,
        shouldResizeFromCenter,
        pointerX,
        pointerY,
      );
      updateBoundElements(element);
    } else if (transformHandleType) {
      resizeSingleElement(
        pointerDownState.originalElements,
        shouldMaintainAspectRatio,
        element,
        transformHandleType,
        shouldResizeFromCenter,
        pointerX,
        pointerY,
      );
    }

    return true;
  } else if (selectedElements.length > 1) {
    if (transformHandleType === "rotation") {
      rotateMultipleElements(
        pointerDownState,
        selectedElements,
        pointerX,
        pointerY,
        shouldRotateWithDiscreteAngle,
        centerX,
        centerY,
      );
      return true;
    } else if (
      transformHandleType === "nw" ||
      transformHandleType === "ne" ||
      transformHandleType === "sw" ||
      transformHandleType === "se"
    ) {
      resizeMultipleElements(
        pointerDownState,
        selectedElements,
        transformHandleType,
        shouldResizeFromCenter,
        pointerX,
        pointerY,
      );
      return true;
    }
  }
  return false;
};

const rotateSingleElement = (
  element: NonDeletedExcalidrawElement,
  pointerX: number,
  pointerY: number,
  shouldRotateWithDiscreteAngle: boolean,
  originalElements: Map<string, NonDeleted<ExcalidrawElement>>,
) => {
  const [x1, y1, x2, y2] = getElementAbsoluteCoords(element);
  const cx = (x1 + x2) / 2;
  const cy = (y1 + y2) / 2;
  let angle = (5 * Math.PI) / 2 + Math.atan2(pointerY - cy, pointerX - cx);
  if (shouldRotateWithDiscreteAngle) {
    angle += SHIFT_LOCKING_ANGLE / 2;
    angle -= angle % SHIFT_LOCKING_ANGLE;
  }
  angle = normalizeAngle(angle);
  const boundTextElementId = getBoundTextElementId(element);

  mutateElement(element, { angle });
  if (boundTextElementId) {
    const textElement =
      Scene.getScene(element)?.getElement<ExcalidrawTextElementWithContainer>(
        boundTextElementId,
      );

    if (textElement && !isArrowElement(element)) {
      mutateElement(textElement, { angle });
    }
  }
};

const rescalePointsInElement = (
  element: NonDeletedExcalidrawElement,
  width: number,
  height: number,
  normalizePoints: boolean,
) =>
  isLinearElement(element) || isFreeDrawElement(element)
    ? {
        points: rescalePoints(
          0,
          width,
          rescalePoints(1, height, element.points, normalizePoints),
          normalizePoints,
        ),
      }
    : {};

const MIN_FONT_SIZE = 1;

const measureFontSizeFromWidth = (
  element: NonDeleted<ExcalidrawTextElement>,
  nextWidth: number,
): number | null => {
  // We only use width to scale font on resize
  let width = element.width;

  const hasContainer = isBoundToContainer(element);
  if (hasContainer) {
    const container = getContainerElement(element);
    if (container) {
      width = getBoundTextMaxWidth(container);
    }
  }
  const nextFontSize = element.fontSize * (nextWidth / width);
  if (nextFontSize < MIN_FONT_SIZE) {
    return null;
  }

  return nextFontSize;
};

const getSidesForTransformHandle = (
  transformHandleType: TransformHandleType,
  shouldResizeFromCenter: boolean,
) => {
  return {
    n:
      /^(n|ne|nw)$/.test(transformHandleType) ||
      (shouldResizeFromCenter && /^(s|se|sw)$/.test(transformHandleType)),
    s:
      /^(s|se|sw)$/.test(transformHandleType) ||
      (shouldResizeFromCenter && /^(n|ne|nw)$/.test(transformHandleType)),
    w:
      /^(w|nw|sw)$/.test(transformHandleType) ||
      (shouldResizeFromCenter && /^(e|ne|se)$/.test(transformHandleType)),
    e:
      /^(e|ne|se)$/.test(transformHandleType) ||
      (shouldResizeFromCenter && /^(w|nw|sw)$/.test(transformHandleType)),
  };
};

const resizeSingleTextElement = (
  element: NonDeleted<ExcalidrawTextElement>,
  transformHandleType: "nw" | "ne" | "sw" | "se",
  shouldResizeFromCenter: boolean,
  pointerX: number,
  pointerY: number,
) => {
  const [x1, y1, x2, y2] = getElementAbsoluteCoords(element);
  const cx = (x1 + x2) / 2;
  const cy = (y1 + y2) / 2;
  // rotation pointer with reverse angle
  const [rotatedX, rotatedY] = rotate(
    pointerX,
    pointerY,
    cx,
    cy,
    -element.angle,
  );
  let scale: number;
  switch (transformHandleType) {
    case "se":
      scale = Math.max(
        (rotatedX - x1) / (x2 - x1),
        (rotatedY - y1) / (y2 - y1),
      );
      break;
    case "nw":
      scale = Math.max(
        (x2 - rotatedX) / (x2 - x1),
        (y2 - rotatedY) / (y2 - y1),
      );
      break;
    case "ne":
      scale = Math.max(
        (rotatedX - x1) / (x2 - x1),
        (y2 - rotatedY) / (y2 - y1),
      );
      break;
    case "sw":
      scale = Math.max(
        (x2 - rotatedX) / (x2 - x1),
        (rotatedY - y1) / (y2 - y1),
      );
      break;
  }
  if (scale > 0) {
    const nextWidth = element.width * scale;
    const nextHeight = element.height * scale;
    const nextFontSize = measureFontSizeFromWidth(element, nextWidth);
    if (nextFontSize === null) {
      return;
    }
    const [nextX1, nextY1, nextX2, nextY2] = getResizedElementAbsoluteCoords(
      element,
      nextWidth,
      nextHeight,
      false,
    );
    const deltaX1 = (x1 - nextX1) / 2;
    const deltaY1 = (y1 - nextY1) / 2;
    const deltaX2 = (x2 - nextX2) / 2;
    const deltaY2 = (y2 - nextY2) / 2;
    const [nextElementX, nextElementY] = adjustXYWithRotation(
      getSidesForTransformHandle(transformHandleType, shouldResizeFromCenter),
      element.x,
      element.y,
      element.angle,
      deltaX1,
      deltaY1,
      deltaX2,
      deltaY2,
    );
    mutateElement(element, {
      fontSize: nextFontSize,
      width: nextWidth,
      height: nextHeight,
      x: nextElementX,
      y: nextElementY,
    });
  }
};

export const resizeSingleElement = (
  originalElements: PointerDownState["originalElements"],
  shouldMaintainAspectRatio: boolean,
  element: NonDeletedExcalidrawElement,
  transformHandleDirection: TransformHandleDirection,
  shouldResizeFromCenter: boolean,
  pointerX: number,
  pointerY: number,
) => {
  const stateAtResizeStart = originalElements.get(element.id)!;
  // Gets bounds corners
  const [x1, y1, x2, y2] = getResizedElementAbsoluteCoords(
    stateAtResizeStart,
    stateAtResizeStart.width,
    stateAtResizeStart.height,
    true,
  );
  const startTopLeft: Point = [x1, y1];
  const startBottomRight: Point = [x2, y2];
  const startCenter: Point = centerPoint(startTopLeft, startBottomRight);

  // Calculate new dimensions based on cursor position
  const rotatedPointer = rotatePoint(
    [pointerX, pointerY],
    startCenter,
    -stateAtResizeStart.angle,
  );

  // Get bounds corners rendered on screen
  const [esx1, esy1, esx2, esy2] = getResizedElementAbsoluteCoords(
    element,
    element.width,
    element.height,
    true,
  );

  const boundsCurrentWidth = esx2 - esx1;
  const boundsCurrentHeight = esy2 - esy1;

  // It's important we set the initial scale value based on the width and height at resize start,
  // otherwise previous dimensions affected by modifiers will be taken into account.
  const atStartBoundsWidth = startBottomRight[0] - startTopLeft[0];
  const atStartBoundsHeight = startBottomRight[1] - startTopLeft[1];
  let scaleX = atStartBoundsWidth / boundsCurrentWidth;
  let scaleY = atStartBoundsHeight / boundsCurrentHeight;

  let boundTextFontSize: number | null = null;
  const boundTextElement = getBoundTextElement(element);

  if (transformHandleDirection.includes("e")) {
    scaleX = (rotatedPointer[0] - startTopLeft[0]) / boundsCurrentWidth;
  }
  if (transformHandleDirection.includes("s")) {
    scaleY = (rotatedPointer[1] - startTopLeft[1]) / boundsCurrentHeight;
  }
  if (transformHandleDirection.includes("w")) {
    scaleX = (startBottomRight[0] - rotatedPointer[0]) / boundsCurrentWidth;
  }
  if (transformHandleDirection.includes("n")) {
    scaleY = (startBottomRight[1] - rotatedPointer[1]) / boundsCurrentHeight;
  }

  // Linear elements dimensions differ from bounds dimensions
  const eleInitialWidth = stateAtResizeStart.width;
  const eleInitialHeight = stateAtResizeStart.height;
  // We have to use dimensions of element on screen, otherwise the scaling of the
  // dimensions won't match the cursor for linear elements.
  let eleNewWidth = element.width * scaleX;
  let eleNewHeight = element.height * scaleY;

  // adjust dimensions for resizing from center
  if (shouldResizeFromCenter) {
    eleNewWidth = 2 * eleNewWidth - eleInitialWidth;
    eleNewHeight = 2 * eleNewHeight - eleInitialHeight;
  }

  // adjust dimensions to keep sides ratio
  if (shouldMaintainAspectRatio) {
    const widthRatio = Math.abs(eleNewWidth) / eleInitialWidth;
    const heightRatio = Math.abs(eleNewHeight) / eleInitialHeight;
    if (transformHandleDirection.length === 1) {
      eleNewHeight *= widthRatio;
      eleNewWidth *= heightRatio;
    }
    if (transformHandleDirection.length === 2) {
      const ratio = Math.max(widthRatio, heightRatio);
      eleNewWidth = eleInitialWidth * ratio * Math.sign(eleNewWidth);
      eleNewHeight = eleInitialHeight * ratio * Math.sign(eleNewHeight);
    }
  }

  if (boundTextElement) {
    const stateOfBoundTextElementAtResize = originalElements.get(
      boundTextElement.id,
    ) as typeof boundTextElement | undefined;
    if (stateOfBoundTextElementAtResize) {
      boundTextFontSize = stateOfBoundTextElementAtResize.fontSize;
    }
    if (shouldMaintainAspectRatio) {
      const updatedElement = {
        ...element,
        width: eleNewWidth,
        height: eleNewHeight,
      };

      const nextFontSize = measureFontSizeFromWidth(
        boundTextElement,
        getBoundTextMaxWidth(updatedElement),
      );
      if (nextFontSize === null) {
        return;
      }
      boundTextFontSize = nextFontSize;
    } else {
      const minWidth = getApproxMinLineWidth(
        getFontString(boundTextElement),
        boundTextElement.lineHeight,
      );
      const minHeight = getApproxMinLineHeight(
        boundTextElement.fontSize,
        boundTextElement.lineHeight,
      );
      eleNewWidth = Math.ceil(Math.max(eleNewWidth, minWidth));
      eleNewHeight = Math.ceil(Math.max(eleNewHeight, minHeight));
    }
  }

  const [newBoundsX1, newBoundsY1, newBoundsX2, newBoundsY2] =
    getResizedElementAbsoluteCoords(
      stateAtResizeStart,
      eleNewWidth,
      eleNewHeight,
      true,
    );
  const newBoundsWidth = newBoundsX2 - newBoundsX1;
  const newBoundsHeight = newBoundsY2 - newBoundsY1;

  // Calculate new topLeft based on fixed corner during resize
  let newTopLeft = [...startTopLeft] as [number, number];
  if (["n", "w", "nw"].includes(transformHandleDirection)) {
    newTopLeft = [
      startBottomRight[0] - Math.abs(newBoundsWidth),
      startBottomRight[1] - Math.abs(newBoundsHeight),
    ];
  }
  if (transformHandleDirection === "ne") {
    const bottomLeft = [startTopLeft[0], startBottomRight[1]];
    newTopLeft = [bottomLeft[0], bottomLeft[1] - Math.abs(newBoundsHeight)];
  }
  if (transformHandleDirection === "sw") {
    const topRight = [startBottomRight[0], startTopLeft[1]];
    newTopLeft = [topRight[0] - Math.abs(newBoundsWidth), topRight[1]];
  }

  // Keeps opposite handle fixed during resize
  if (shouldMaintainAspectRatio) {
    if (["s", "n"].includes(transformHandleDirection)) {
      newTopLeft[0] = startCenter[0] - newBoundsWidth / 2;
    }
    if (["e", "w"].includes(transformHandleDirection)) {
      newTopLeft[1] = startCenter[1] - newBoundsHeight / 2;
    }
  }

  // Flip horizontally
  if (eleNewWidth < 0) {
    if (transformHandleDirection.includes("e")) {
      newTopLeft[0] -= Math.abs(newBoundsWidth);
    }
    if (transformHandleDirection.includes("w")) {
      newTopLeft[0] += Math.abs(newBoundsWidth);
    }
  }
  // Flip vertically
  if (eleNewHeight < 0) {
    if (transformHandleDirection.includes("s")) {
      newTopLeft[1] -= Math.abs(newBoundsHeight);
    }
    if (transformHandleDirection.includes("n")) {
      newTopLeft[1] += Math.abs(newBoundsHeight);
    }
  }

  if (shouldResizeFromCenter) {
    newTopLeft[0] = startCenter[0] - Math.abs(newBoundsWidth) / 2;
    newTopLeft[1] = startCenter[1] - Math.abs(newBoundsHeight) / 2;
  }

  // adjust topLeft to new rotation point
  const angle = stateAtResizeStart.angle;
  const rotatedTopLeft = rotatePoint(newTopLeft, startCenter, angle);
  const newCenter: Point = [
    newTopLeft[0] + Math.abs(newBoundsWidth) / 2,
    newTopLeft[1] + Math.abs(newBoundsHeight) / 2,
  ];
  const rotatedNewCenter = rotatePoint(newCenter, startCenter, angle);
  newTopLeft = rotatePoint(rotatedTopLeft, rotatedNewCenter, -angle);

  // Readjust points for linear elements
  let rescaledElementPointsY;
  let rescaledPoints;

  if (isLinearElement(element) || isFreeDrawElement(element)) {
    rescaledElementPointsY = rescalePoints(
      1,
      eleNewHeight,
      (stateAtResizeStart as ExcalidrawLinearElement).points,
      true,
    );

    rescaledPoints = rescalePoints(
      0,
      eleNewWidth,
      rescaledElementPointsY,
      true,
    );
  }

  // For linear elements (x,y) are the coordinates of the first drawn point not the top-left corner
  // So we need to readjust (x,y) to be where the first point should be
  const newOrigin = [...newTopLeft];
  newOrigin[0] += stateAtResizeStart.x - newBoundsX1;
  newOrigin[1] += stateAtResizeStart.y - newBoundsY1;
  const resizedElement = {
    width: Math.abs(eleNewWidth),
    height: Math.abs(eleNewHeight),
    x: newOrigin[0],
    y: newOrigin[1],
    points: rescaledPoints,
  };

  if ("scale" in element && "scale" in stateAtResizeStart) {
    mutateElement(element, {
      scale: [
        // defaulting because scaleX/Y can be 0/-0
        (Math.sign(newBoundsX2 - stateAtResizeStart.x) ||
          stateAtResizeStart.scale[0]) * stateAtResizeStart.scale[0],
        (Math.sign(newBoundsY2 - stateAtResizeStart.y) ||
          stateAtResizeStart.scale[1]) * stateAtResizeStart.scale[1],
      ],
    });
  }

  if (
    resizedElement.width !== 0 &&
    resizedElement.height !== 0 &&
    Number.isFinite(resizedElement.x) &&
    Number.isFinite(resizedElement.y)
  ) {
    updateBoundElements(element, {
      newSize: { width: resizedElement.width, height: resizedElement.height },
    });

    mutateElement(element, resizedElement);
    if (boundTextElement && boundTextFontSize != null) {
      mutateElement(boundTextElement, {
        fontSize: boundTextFontSize,
      });
    }
    handleBindTextResize(element, transformHandleDirection);
  }
};

const resizeMultipleElements = (
  pointerDownState: PointerDownState,
  selectedElements: readonly NonDeletedExcalidrawElement[],
  transformHandleType: "nw" | "ne" | "sw" | "se",
  shouldResizeFromCenter: boolean,
  pointerX: number,
  pointerY: number,
) => {
  // map selected elements to the original elements. While it never should
  // happen that pointerDownState.originalElements won't contain the selected
  // elements during resize, this coupling isn't guaranteed, so to ensure
  // type safety we need to transform only those elements we filter.
  const targetElements = selectedElements.reduce(
    (
      acc: {
        /** element at resize start */
        orig: NonDeletedExcalidrawElement;
        /** latest element */
        latest: NonDeletedExcalidrawElement;
      }[],
      element,
    ) => {
      const origElement = pointerDownState.originalElements.get(element.id);
      if (origElement) {
        acc.push({ orig: origElement, latest: element });
      }
      return acc;
    },
    [],
  );

  const { minX, minY, maxX, maxY, midX, midY } = getCommonBoundingBox(
    targetElements.map(({ orig }) => orig),
  );
  const direction = transformHandleType;

  const mapDirectionsToAnchors: Record<typeof direction, Point> = {
    ne: [minX, maxY],
    se: [minX, minY],
    sw: [maxX, minY],
    nw: [maxX, maxY],
  };

  // anchor point must be on the opposite side of the dragged selection handle
  // or be the center of the selection if alt is pressed
  const [anchorX, anchorY]: Point = shouldResizeFromCenter
    ? [midX, midY]
    : mapDirectionsToAnchors[direction];

  const mapDirectionsToPointerSides: Record<
    typeof direction,
    [x: boolean, y: boolean]
  > = {
    ne: [pointerX >= anchorX, pointerY <= anchorY],
    se: [pointerX >= anchorX, pointerY >= anchorY],
    sw: [pointerX <= anchorX, pointerY >= anchorY],
    nw: [pointerX <= anchorX, pointerY <= anchorY],
  };

  // pointer side relative to anchor
  const [pointerSideX, pointerSideY] = mapDirectionsToPointerSides[
    direction
  ].map((condition) => (condition ? 1 : -1));

  // stop resizing if a pointer is on the other side of selection
  if (pointerSideX < 0 && pointerSideY < 0) {
    return;
  }

  const scale =
    Math.max(
      (pointerSideX * Math.abs(pointerX - anchorX)) / (maxX - minX),
      (pointerSideY * Math.abs(pointerY - anchorY)) / (maxY - minY),
    ) * (shouldResizeFromCenter ? 2 : 1);

  if (scale === 0) {
    return;
  }

  targetElements.forEach((element) => {
    const width = element.orig.width * scale;
    const height = element.orig.height * scale;
    const x = anchorX + (element.orig.x - anchorX) * scale;
    const y = anchorY + (element.orig.y - anchorY) * scale;

    // readjust points for linear & free draw elements
    const rescaledPoints = rescalePointsInElement(
      element.orig,
      width,
      height,
      false,
    );

    const update: {
      width: number;
      height: number;
      x: number;
      y: number;
      points?: Point[];
      fontSize?: number;
    } = {
      width,
      height,
      x,
      y,
      ...rescaledPoints,
    };

    let boundTextUpdates: { fontSize: number } | null = null;

    const boundTextElement = getBoundTextElement(element.latest);

    if (boundTextElement || isTextElement(element.orig)) {
      const updatedElement = {
        ...element.latest,
        width,
        height,
      };
      const fontSize = measureFontSizeFromWidth(
        boundTextElement ?? (element.orig as ExcalidrawTextElement),
        boundTextElement
          ? getBoundTextMaxWidth(updatedElement)
          : updatedElement.width,
      );

      if (!fontSize) {
        return;
      }

      if (isTextElement(element.orig)) {
        update.fontSize = fontSize;
      }

      if (boundTextElement) {
        boundTextUpdates = {
          fontSize,
        };
      }
    }

    updateBoundElements(element.latest, { newSize: { width, height } });

    mutateElement(element.latest, update);

    if (boundTextElement && boundTextUpdates) {
      mutateElement(boundTextElement, boundTextUpdates);

      handleBindTextResize(element.latest, transformHandleType);
    }
  });
};

const rotateMultipleElements = (
  pointerDownState: PointerDownState,
  elements: readonly NonDeletedExcalidrawElement[],
  pointerX: number,
  pointerY: number,
  shouldRotateWithDiscreteAngle: boolean,
  centerX: number,
  centerY: number,
) => {
  let centerAngle =
    (5 * Math.PI) / 2 + Math.atan2(pointerY - centerY, pointerX - centerX);
  if (shouldRotateWithDiscreteAngle) {
    centerAngle += SHIFT_LOCKING_ANGLE / 2;
    centerAngle -= centerAngle % SHIFT_LOCKING_ANGLE;
  }
  elements.forEach((element) => {
    const [x1, y1, x2, y2] = getElementAbsoluteCoords(element);
    const cx = (x1 + x2) / 2;
    const cy = (y1 + y2) / 2;
    const origAngle =
      pointerDownState.originalElements.get(element.id)?.angle ?? element.angle;
    const [rotatedCX, rotatedCY] = rotate(
      cx,
      cy,
      centerX,
      centerY,
      centerAngle + origAngle - element.angle,
    );
    mutateElement(element, {
      x: element.x + (rotatedCX - cx),
      y: element.y + (rotatedCY - cy),
      angle: normalizeAngle(centerAngle + origAngle),
    });
    const boundTextElementId = getBoundTextElementId(element);
    if (boundTextElementId) {
      const textElement =
        Scene.getScene(element)?.getElement<ExcalidrawTextElementWithContainer>(
          boundTextElementId,
        );
      if (textElement && !isArrowElement(element)) {
        mutateElement(textElement, {
          x: textElement.x + (rotatedCX - cx),
          y: textElement.y + (rotatedCY - cy),
          angle: normalizeAngle(centerAngle + origAngle),
        });
      }
    }
  });
};

export const getResizeOffsetXY = (
  transformHandleType: MaybeTransformHandleType,
  selectedElements: NonDeletedExcalidrawElement[],
  x: number,
  y: number,
): [number, number] => {
  const [x1, y1, x2, y2] =
    selectedElements.length === 1
      ? getElementAbsoluteCoords(selectedElements[0])
      : getCommonBounds(selectedElements);
  const cx = (x1 + x2) / 2;
  const cy = (y1 + y2) / 2;
  const angle = selectedElements.length === 1 ? selectedElements[0].angle : 0;
  [x, y] = rotate(x, y, cx, cy, -angle);
  switch (transformHandleType) {
    case "n":
      return rotate(x - (x1 + x2) / 2, y - y1, 0, 0, angle);
    case "s":
      return rotate(x - (x1 + x2) / 2, y - y2, 0, 0, angle);
    case "w":
      return rotate(x - x1, y - (y1 + y2) / 2, 0, 0, angle);
    case "e":
      return rotate(x - x2, y - (y1 + y2) / 2, 0, 0, angle);
    case "nw":
      return rotate(x - x1, y - y1, 0, 0, angle);
    case "ne":
      return rotate(x - x2, y - y1, 0, 0, angle);
    case "sw":
      return rotate(x - x1, y - y2, 0, 0, angle);
    case "se":
      return rotate(x - x2, y - y2, 0, 0, angle);
    default:
      return [0, 0];
  }
};

export const getResizeArrowDirection = (
  transformHandleType: MaybeTransformHandleType,
  element: NonDeleted<ExcalidrawLinearElement>,
): "origin" | "end" => {
  const [, [px, py]] = element.points;
  const isResizeEnd =
    (transformHandleType === "nw" && (px < 0 || py < 0)) ||
    (transformHandleType === "ne" && px >= 0) ||
    (transformHandleType === "sw" && px <= 0) ||
    (transformHandleType === "se" && (px > 0 || py > 0));
  return isResizeEnd ? "end" : "origin";
};<|MERGE_RESOLUTION|>--- conflicted
+++ resolved
@@ -39,20 +39,11 @@
 import { Point, PointerDownState } from "../types";
 import Scene from "../scene/Scene";
 import {
-<<<<<<< HEAD
-=======
-  getApproxMinLineWidth,
->>>>>>> 83383977
   getBoundTextElement,
   getBoundTextElementId,
   getContainerElement,
   handleBindTextResize,
-<<<<<<< HEAD
   getBoundTextMaxWidth,
-=======
-  getMaxContainerWidth,
-  getApproxMinLineHeight,
->>>>>>> 83383977
 } from "./textElement";
 import {
   getApproxMinLineHeight,
