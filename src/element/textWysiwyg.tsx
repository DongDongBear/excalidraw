import { CODES, KEYS } from "../keys";
import {
  isWritableElement,
  getFontString,
  getFontFamilyString,
  isTestEnv,
} from "../utils";
import Scene from "../scene/Scene";
import {
  isArrowElement,
  isBoundToContainer,
  isTextElement,
} from "./typeChecks";
import { CLASSES, isSafari } from "../constants";
import {
  ExcalidrawElement,
  ExcalidrawLinearElement,
  ExcalidrawTextElementWithContainer,
  ExcalidrawTextElement,
  ExcalidrawTextContainer,
} from "./types";
import { AppState } from "../types";
import { mutateElement } from "./mutateElement";
import {
  getBoundTextElementId,
  getContainerDims,
  getContainerElement,
  getTextElementAngle,
  getTextWidth,
  normalizeText,
  redrawTextBoundingBox,
  wrapText,
  getBoundTextMaxHeight,
  getBoundTextMaxWidth,
  computeContainerDimensionForBoundText,
  detectLineHeight,
  computeBoundTextPosition,
} from "./textElement";
import {
  actionDecreaseFontSize,
  actionIncreaseFontSize,
} from "../actions/actionProperties";
import { actionZoomIn, actionZoomOut } from "../actions/actionCanvas";
import App from "../components/App";
import { LinearElementEditor } from "./linearElementEditor";
import { parseClipboard } from "../clipboard";
import { SubtypeMethods, getSubtypeMethods } from "../subtypes";

const getTransform = (
  offsetX: number,
  width: number,
  height: number,
  angle: number,
  appState: AppState,
  maxWidth: number,
  maxHeight: number,
) => {
  const { zoom } = appState;
  const degree = (180 * angle) / Math.PI;
  let translateX = (width * (zoom.value - 1)) / 2;
  let translateY = (height * (zoom.value - 1)) / 2;
  if (width > maxWidth && zoom.value !== 1) {
    translateX = (maxWidth * (zoom.value - 1)) / 2;
  }
  if (height > maxHeight && zoom.value !== 1) {
    translateY = (maxHeight * (zoom.value - 1)) / 2;
  }
  return `translate(${translateX}px, ${translateY}px) scale(${zoom.value}) rotate(${degree}deg) translate(${offsetX}px, 0px)`;
};

const originalContainerCache: {
  [id: ExcalidrawTextContainer["id"]]:
    | {
        height: ExcalidrawTextContainer["height"];
      }
    | undefined;
} = {};

export const updateOriginalContainerCache = (
  id: ExcalidrawTextContainer["id"],
  height: ExcalidrawTextContainer["height"],
) => {
  const data =
    originalContainerCache[id] || (originalContainerCache[id] = { height });
  data.height = height;
  return data;
};

export const resetOriginalContainerCache = (
  id: ExcalidrawTextContainer["id"],
) => {
  if (originalContainerCache[id]) {
    delete originalContainerCache[id];
  }
};

export const getOriginalContainerHeightFromCache = (
  id: ExcalidrawTextContainer["id"],
) => {
  return originalContainerCache[id]?.height ?? null;
};

const getEditorStyle = function (element) {
  const map = getSubtypeMethods(element.subtype);
  if (map?.getEditorStyle) {
    return map.getEditorStyle(element);
  }
  return {};
} as SubtypeMethods["getEditorStyle"];

export const textWysiwyg = ({
  id,
  onChange,
  onSubmit,
  getViewportCoords,
  element,
  canvas,
  excalidrawContainer,
  app,
}: {
  id: ExcalidrawElement["id"];
  onChange?: (text: string) => void;
  onSubmit: (data: {
    text: string;
    viaKeyboard: boolean;
    originalText: string;
  }) => void;
  getViewportCoords: (x: number, y: number) => [number, number];
  element: ExcalidrawTextElement;
  canvas: HTMLCanvasElement | null;
  excalidrawContainer: HTMLDivElement | null;
  app: App;
}) => {
  const textPropertiesUpdated = (
    updatedTextElement: ExcalidrawTextElement,
    editable: HTMLTextAreaElement,
  ) => {
    if (!editable.style.fontFamily || !editable.style.fontSize) {
      return false;
    }
    const currentFont = editable.style.fontFamily.replace(/"/g, "");
    if (
      getFontFamilyString({ fontFamily: updatedTextElement.fontFamily }) !==
      currentFont
    ) {
      return true;
    }
    if (`${updatedTextElement.fontSize}px` !== editable.style.fontSize) {
      return true;
    }
    return false;
  };

  const updateWysiwygStyle = () => {
    const appState = app.state;
    const updatedTextElement =
      Scene.getScene(element)?.getElement<ExcalidrawTextElement>(id);

    if (!updatedTextElement) {
      return;
    }
    const { textAlign, verticalAlign } = updatedTextElement;

    if (updatedTextElement && isTextElement(updatedTextElement)) {
      let coordX = updatedTextElement.x;
      let coordY = updatedTextElement.y;
      const container = getContainerElement(updatedTextElement);
      let maxWidth = updatedTextElement.width;

      // Editing metrics
      const eMetrics = measureText(
        container && updatedTextElement.containerId
          ? wrapText(
              updatedTextElement.originalText,
              getFontString(updatedTextElement),
              getBoundTextMaxWidth(container),
            )
          : updatedTextElement.originalText,
        getFontString(updatedTextElement),
        updatedTextElement.lineHeight,
      );

      let maxHeight = eMetrics.height;
      let textElementWidth = Math.max(updatedTextElement.width, eMetrics.width);
      // Set to element height by default since that's
      // what is going to be used for unbounded text
<<<<<<< HEAD
      let textElementHeight = Math.max(updatedTextElement.height, maxHeight);
=======
      const textElementHeight = updatedTextElement.height;
>>>>>>> 81ebf829

      if (container && updatedTextElement.containerId) {
        textElementHeight = Math.min(
          getBoundTextMaxWidth(container),
          textElementHeight,
        );
        if (isArrowElement(container)) {
          const boundTextCoords =
            LinearElementEditor.getBoundTextElementPosition(
              container,
              updatedTextElement as ExcalidrawTextElementWithContainer,
            );
          coordX = boundTextCoords.x;
          coordY = boundTextCoords.y;
        } else {
          coordX = Math.max(coordX, getContainerCoords(container).x);
        }
        const propertiesUpdated = textPropertiesUpdated(
          updatedTextElement,
          editable,
        );
        const containerDims = getContainerDims(container);
<<<<<<< HEAD
        // using editor.style.height to get the accurate height of text editor
        const editorHeight = Number(editable.style.height.slice(0, -2));
        if (editorHeight > 0) {
          textElementHeight = editorHeight;
        }
        if (propertiesUpdated) {
          // update height of the editor after properties updated
          const font = getFontString(updatedTextElement);
          textElementHeight =
            updatedTextElement.lineHeight *
            wrapText(
              updatedTextElement.originalText,
              font,
              getBoundTextMaxWidth(container),
            ).split("\n").length;
          textElementHeight = Math.max(
            textElementHeight,
            updatedTextElement.height,
          );
        }
=======
>>>>>>> 81ebf829

        let originalContainerData;
        if (propertiesUpdated) {
          originalContainerData = updateOriginalContainerCache(
            container.id,
            containerDims.height,
          );
        } else {
          originalContainerData = originalContainerCache[container.id];
          if (!originalContainerData) {
            originalContainerData = updateOriginalContainerCache(
              container.id,
              containerDims.height,
            );
          }
        }

        maxWidth = getBoundTextMaxWidth(container);
        maxHeight = getBoundTextMaxHeight(
          container,
          updatedTextElement as ExcalidrawTextElementWithContainer,
        );

        // autogrow container height if text exceeds
        if (!isArrowElement(container) && textElementHeight > maxHeight) {
          const targetContainerHeight = computeContainerDimensionForBoundText(
            textElementHeight,
            container.type,
          );

          mutateElement(container, { height: targetContainerHeight });
          return;
        } else if (
          // autoshrink container height until original container height
          // is reached when text is removed
          !isArrowElement(container) &&
          containerDims.height > originalContainerData.height &&
          textElementHeight < maxHeight
        ) {
          const targetContainerHeight = computeContainerDimensionForBoundText(
            textElementHeight,
            container.type,
          );
          mutateElement(container, { height: targetContainerHeight });
        } else {
          const { y } = computeBoundTextPosition(
            container,
            updatedTextElement as ExcalidrawTextElementWithContainer,
          );
          coordY = y;
        }
      }
      const [viewportX, viewportY] = getViewportCoords(coordX, coordY);
      const initialSelectionStart = editable.selectionStart;
      const initialSelectionEnd = editable.selectionEnd;
      const initialLength = editable.value.length;

      // restore cursor position after value updated so it doesn't
      // go to the end of text when container auto expanded
      if (
        initialSelectionStart === initialSelectionEnd &&
        initialSelectionEnd !== initialLength
      ) {
        // get diff between length and selection end and shift
        // the cursor by "diff" times to position correctly
        const diff = initialLength - initialSelectionEnd;
        editable.selectionStart = editable.value.length - diff;
        editable.selectionEnd = editable.value.length - diff;
      }

      let transformWidth = updatedTextElement.width;
      if (!container) {
        maxWidth = (appState.width - 8 - viewportX) / appState.zoom.value;
        textElementWidth = Math.min(textElementWidth, maxWidth);
      } else {
        textElementWidth += 0.5;
        transformWidth += 0.5;
      }
      // Horizontal offset in case updatedTextElement has a non-WYSIWYG subtype
      const offWidth = container
        ? Math.min(
            0,
            updatedTextElement.width - Math.min(maxWidth, eMetrics.width),
          )
        : Math.min(maxWidth, updatedTextElement.width) -
          Math.min(maxWidth, eMetrics.width);
      const offsetX =
        textAlign === "right"
          ? offWidth
          : textAlign === "center"
          ? offWidth / 2
          : 0;
      const { width: w, height: h } = updatedTextElement;

      let lineHeight = updatedTextElement.lineHeight;

      // In Safari the font size gets rounded off when rendering hence calculating the line height by rounding off font size
      if (isSafari) {
        lineHeight = detectLineHeight({
          ...updatedTextElement,
          fontSize: Math.round(updatedTextElement.fontSize),
        });
      }

      // Make sure text editor height doesn't go beyond viewport
      const editorMaxHeight =
        (appState.height - viewportY) / appState.zoom.value;
      Object.assign(editable.style, {
        font: getFontString(updatedTextElement),
        // must be defined *after* font ¯\_(ツ)_/¯
        lineHeight,
        width: `${Math.min(textElementWidth, maxWidth)}px`,
        height: `${textElementHeight}px`,
        left: `${viewportX}px`,
        top: `${viewportY}px`,
        transformOrigin: `${w / 2}px ${h / 2}px`,
        transform: getTransform(
          offsetX,
          transformWidth,
          updatedTextElement.height,
          getTextElementAngle(updatedTextElement),
          appState,
          maxWidth,
          editorMaxHeight,
        ),
        textAlign,
        verticalAlign,
        color: updatedTextElement.strokeColor,
        opacity: updatedTextElement.opacity / 100,
        filter: "var(--theme-filter)",
        maxHeight: `${editorMaxHeight}px`,
      });
      editable.scrollTop = 0;
      // For some reason updating font attribute doesn't set font family
      // hence updating font family explicitly for test environment
      if (isTestEnv()) {
        editable.style.fontFamily = getFontFamilyString(updatedTextElement);
      }
      mutateElement(updatedTextElement, { x: coordX, y: coordY });
    }
  };

  const editable = document.createElement("textarea");

  editable.dir = "auto";
  editable.tabIndex = 0;
  editable.dataset.type = "wysiwyg";
  // prevent line wrapping on Safari
  editable.wrap = "off";
  editable.classList.add("excalidraw-wysiwyg");

  let whiteSpace = "pre";
  let wordBreak = "normal";

  if (isBoundToContainer(element)) {
    whiteSpace = "pre-wrap";
    wordBreak = "break-word";
  }
  Object.assign(editable.style, {
    position: "absolute",
    display: "inline-block",
    minHeight: "1em",
    backfaceVisibility: "hidden",
    margin: 0,
    padding: 0,
    border: 0,
    outline: 0,
    resize: "none",
    background: "transparent",
    overflow: "hidden",
    // must be specified because in dark mode canvas creates a stacking context
    zIndex: "var(--zIndex-wysiwyg)",
    wordBreak,
    // prevent line wrapping (`whitespace: nowrap` doesn't work on FF)
    whiteSpace,
    overflowWrap: "break-word",
    boxSizing: "content-box",
    ...getEditorStyle(element),
  });
  editable.value = element.originalText;
  updateWysiwygStyle();

  if (onChange) {
    editable.onpaste = async (event) => {
      const clipboardData = await parseClipboard(event, true);
      if (!clipboardData.text) {
        return;
      }
      const data = normalizeText(clipboardData.text);
      if (!data) {
        return;
      }
      const container = getContainerElement(element);

      const font = getFontString({
        fontSize: app.state.currentItemFontSize,
        fontFamily: app.state.currentItemFontFamily,
      });
      if (container) {
        const wrappedText = wrapText(
          `${editable.value}${data}`,
          font,
          getBoundTextMaxWidth(container),
        );
        const width = getTextWidth(wrappedText, font);
        editable.style.width = `${width}px`;
      }
    };

    editable.oninput = () => {
      onChange(normalizeText(editable.value));
    };
  }

  editable.onkeydown = (event) => {
    if (!event.shiftKey && actionZoomIn.keyTest(event)) {
      event.preventDefault();
      app.actionManager.executeAction(actionZoomIn);
      updateWysiwygStyle();
    } else if (!event.shiftKey && actionZoomOut.keyTest(event)) {
      event.preventDefault();
      app.actionManager.executeAction(actionZoomOut);
      updateWysiwygStyle();
    } else if (actionDecreaseFontSize.keyTest(event)) {
      app.actionManager.executeAction(actionDecreaseFontSize);
    } else if (actionIncreaseFontSize.keyTest(event)) {
      app.actionManager.executeAction(actionIncreaseFontSize);
    } else if (event.key === KEYS.ESCAPE) {
      event.preventDefault();
      submittedViaKeyboard = true;
      handleSubmit();
    } else if (event.key === KEYS.ENTER && event[KEYS.CTRL_OR_CMD]) {
      event.preventDefault();
      if (event.isComposing || event.keyCode === 229) {
        return;
      }
      submittedViaKeyboard = true;
      handleSubmit();
    } else if (
      event.key === KEYS.TAB ||
      (event[KEYS.CTRL_OR_CMD] &&
        (event.code === CODES.BRACKET_LEFT ||
          event.code === CODES.BRACKET_RIGHT))
    ) {
      event.preventDefault();
      if (event.isComposing) {
        return;
      } else if (event.shiftKey || event.code === CODES.BRACKET_LEFT) {
        outdent();
      } else {
        indent();
      }
      // We must send an input event to resize the element
      editable.dispatchEvent(new Event("input"));
    }
  };

  const TAB_SIZE = 4;
  const TAB = " ".repeat(TAB_SIZE);
  const RE_LEADING_TAB = new RegExp(`^ {1,${TAB_SIZE}}`);
  const indent = () => {
    const { selectionStart, selectionEnd } = editable;
    const linesStartIndices = getSelectedLinesStartIndices();

    let value = editable.value;
    linesStartIndices.forEach((startIndex: number) => {
      const startValue = value.slice(0, startIndex);
      const endValue = value.slice(startIndex);

      value = `${startValue}${TAB}${endValue}`;
    });

    editable.value = value;

    editable.selectionStart = selectionStart + TAB_SIZE;
    editable.selectionEnd = selectionEnd + TAB_SIZE * linesStartIndices.length;
  };

  const outdent = () => {
    const { selectionStart, selectionEnd } = editable;
    const linesStartIndices = getSelectedLinesStartIndices();
    const removedTabs: number[] = [];

    let value = editable.value;
    linesStartIndices.forEach((startIndex) => {
      const tabMatch = value
        .slice(startIndex, startIndex + TAB_SIZE)
        .match(RE_LEADING_TAB);

      if (tabMatch) {
        const startValue = value.slice(0, startIndex);
        const endValue = value.slice(startIndex + tabMatch[0].length);

        // Delete a tab from the line
        value = `${startValue}${endValue}`;
        removedTabs.push(startIndex);
      }
    });

    editable.value = value;

    if (removedTabs.length) {
      if (selectionStart > removedTabs[removedTabs.length - 1]) {
        editable.selectionStart = Math.max(
          selectionStart - TAB_SIZE,
          removedTabs[removedTabs.length - 1],
        );
      } else {
        // If the cursor is before the first tab removed, ex:
        // Line| #1
        //     Line #2
        // Lin|e #3
        // we should reset the selectionStart to his initial value.
        editable.selectionStart = selectionStart;
      }
      editable.selectionEnd = Math.max(
        editable.selectionStart,
        selectionEnd - TAB_SIZE * removedTabs.length,
      );
    }
  };

  /**
   * @returns indices of start positions of selected lines, in reverse order
   */
  const getSelectedLinesStartIndices = () => {
    let { selectionStart, selectionEnd, value } = editable;

    // chars before selectionStart on the same line
    const startOffset = value.slice(0, selectionStart).match(/[^\n]*$/)![0]
      .length;
    // put caret at the start of the line
    selectionStart = selectionStart - startOffset;

    const selected = value.slice(selectionStart, selectionEnd);

    return selected
      .split("\n")
      .reduce(
        (startIndices, line, idx, lines) =>
          startIndices.concat(
            idx
              ? // curr line index is prev line's start + prev line's length + \n
                startIndices[idx - 1] + lines[idx - 1].length + 1
              : // first selected line
                selectionStart,
          ),
        [] as number[],
      )
      .reverse();
  };

  const stopEvent = (event: Event) => {
    event.preventDefault();
    event.stopPropagation();
  };

  // using a state variable instead of passing it to the handleSubmit callback
  // so that we don't need to create separate a callback for event handlers
  let submittedViaKeyboard = false;
  const handleSubmit = () => {
    // cleanup must be run before onSubmit otherwise when app blurs the wysiwyg
    // it'd get stuck in an infinite loop of blur→onSubmit after we re-focus the
    // wysiwyg on update
    cleanup();
    const updateElement = Scene.getScene(element)?.getElement(
      element.id,
    ) as ExcalidrawTextElement;
    if (!updateElement) {
      return;
    }
    let text = editable.value;
    const container = getContainerElement(updateElement);

    if (container) {
      text = updateElement.text;
      if (editable.value.trim()) {
        const boundTextElementId = getBoundTextElementId(container);
        if (!boundTextElementId || boundTextElementId !== element.id) {
          mutateElement(container, {
            boundElements: (container.boundElements || []).concat({
              type: "text",
              id: element.id,
            }),
          });
        }
      } else {
        mutateElement(container, {
          boundElements: container.boundElements?.filter(
            (ele) =>
              !isTextElement(
                ele as ExcalidrawTextElement | ExcalidrawLinearElement,
              ),
          ),
        });
      }
      redrawTextBoundingBox(updateElement, container);
    }

    onSubmit({
      text,
      viaKeyboard: submittedViaKeyboard,
      originalText: editable.value,
    });
  };

  const cleanup = () => {
    if (isDestroyed) {
      return;
    }
    isDestroyed = true;
    // remove events to ensure they don't late-fire
    editable.onblur = null;
    editable.oninput = null;
    editable.onkeydown = null;

    if (observer) {
      observer.disconnect();
    }

    window.removeEventListener("resize", updateWysiwygStyle);
    window.removeEventListener("wheel", stopEvent, true);
    window.removeEventListener("pointerdown", onPointerDown);
    window.removeEventListener("pointerup", bindBlurEvent);
    window.removeEventListener("blur", handleSubmit);

    unbindUpdate();

    editable.remove();
  };

  const bindBlurEvent = (event?: MouseEvent) => {
    window.removeEventListener("pointerup", bindBlurEvent);
    // Deferred so that the pointerdown that initiates the wysiwyg doesn't
    // trigger the blur on ensuing pointerup.
    // Also to handle cases such as picking a color which would trigger a blur
    // in that same tick.
    const target = event?.target;

    const isTargetPickerTrigger =
      target instanceof HTMLElement &&
      target.classList.contains("active-color");

    setTimeout(() => {
      editable.onblur = handleSubmit;

      if (isTargetPickerTrigger) {
        const callback = (
          mutationList: MutationRecord[],
          observer: MutationObserver,
        ) => {
          const radixIsRemoved = mutationList.find(
            (mutation) =>
              mutation.removedNodes.length > 0 &&
              (mutation.removedNodes[0] as HTMLElement).dataset
                ?.radixPopperContentWrapper !== undefined,
          );

          if (radixIsRemoved) {
            // should work without this in theory
            // and i think it does actually but radix probably somewhere,
            // somehow sets the focus elsewhere
            setTimeout(() => {
              editable.focus();
            });

            observer.disconnect();
          }
        };

        const observer = new MutationObserver(callback);

        observer.observe(document.querySelector(".excalidraw-container")!, {
          childList: true,
        });
      }

      // case: clicking on the same property → no change → no update → no focus
      if (!isTargetPickerTrigger) {
        editable.focus();
      }
    });
  };

  // prevent blur when changing properties from the menu
  const onPointerDown = (event: MouseEvent) => {
    const isTargetPickerTrigger =
      event.target instanceof HTMLElement &&
      event.target.classList.contains("active-color");

    if (
      ((event.target instanceof HTMLElement ||
        event.target instanceof SVGElement) &&
        event.target.closest(`.${CLASSES.SHAPE_ACTIONS_MENU}`) &&
        !isWritableElement(event.target)) ||
      isTargetPickerTrigger
    ) {
      editable.onblur = null;
      window.addEventListener("pointerup", bindBlurEvent);
      // handle edge-case where pointerup doesn't fire e.g. due to user
      // alt-tabbing away
      window.addEventListener("blur", handleSubmit);
    }
  };

  // handle updates of textElement properties of editing element
  const unbindUpdate = Scene.getScene(element)!.addCallback(() => {
    updateWysiwygStyle();
    const isColorPickerActive = !!document.activeElement?.closest(
      ".color-picker-content",
    );
    if (!isColorPickerActive) {
      editable.focus();
    }
  });

  // ---------------------------------------------------------------------------

  let isDestroyed = false;

  // select on init (focusing is done separately inside the bindBlurEvent()
  // because we need it to happen *after* the blur event from `pointerdown`)
  editable.select();
  bindBlurEvent();

  // reposition wysiwyg in case of canvas is resized. Using ResizeObserver
  // is preferred so we catch changes from host, where window may not resize.
  let observer: ResizeObserver | null = null;
  if (canvas && "ResizeObserver" in window) {
    observer = new window.ResizeObserver(() => {
      updateWysiwygStyle();
    });
    observer.observe(canvas);
  } else {
    window.addEventListener("resize", updateWysiwygStyle);
  }

  window.addEventListener("pointerdown", onPointerDown);
  window.addEventListener("wheel", stopEvent, {
    passive: false,
    capture: true,
  });
  excalidrawContainer
    ?.querySelector(".excalidraw-textEditorContainer")!
    .appendChild(editable);
};<|MERGE_RESOLUTION|>--- conflicted
+++ resolved
@@ -27,6 +27,7 @@
   getContainerElement,
   getTextElementAngle,
   getTextWidth,
+  measureText,
   normalizeText,
   redrawTextBoundingBox,
   wrapText,
@@ -184,17 +185,9 @@
       let textElementWidth = Math.max(updatedTextElement.width, eMetrics.width);
       // Set to element height by default since that's
       // what is going to be used for unbounded text
-<<<<<<< HEAD
-      let textElementHeight = Math.max(updatedTextElement.height, maxHeight);
-=======
-      const textElementHeight = updatedTextElement.height;
->>>>>>> 81ebf829
+      const textElementHeight = Math.max(updatedTextElement.height, maxHeight);
 
       if (container && updatedTextElement.containerId) {
-        textElementHeight = Math.min(
-          getBoundTextMaxWidth(container),
-          textElementHeight,
-        );
         if (isArrowElement(container)) {
           const boundTextCoords =
             LinearElementEditor.getBoundTextElementPosition(
@@ -203,37 +196,12 @@
             );
           coordX = boundTextCoords.x;
           coordY = boundTextCoords.y;
-        } else {
-          coordX = Math.max(coordX, getContainerCoords(container).x);
         }
         const propertiesUpdated = textPropertiesUpdated(
           updatedTextElement,
           editable,
         );
         const containerDims = getContainerDims(container);
-<<<<<<< HEAD
-        // using editor.style.height to get the accurate height of text editor
-        const editorHeight = Number(editable.style.height.slice(0, -2));
-        if (editorHeight > 0) {
-          textElementHeight = editorHeight;
-        }
-        if (propertiesUpdated) {
-          // update height of the editor after properties updated
-          const font = getFontString(updatedTextElement);
-          textElementHeight =
-            updatedTextElement.lineHeight *
-            wrapText(
-              updatedTextElement.originalText,
-              font,
-              getBoundTextMaxWidth(container),
-            ).split("\n").length;
-          textElementHeight = Math.max(
-            textElementHeight,
-            updatedTextElement.height,
-          );
-        }
-=======
->>>>>>> 81ebf829
 
         let originalContainerData;
         if (propertiesUpdated) {
