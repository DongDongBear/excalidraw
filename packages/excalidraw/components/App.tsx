import clsx from "clsx";
import throttle from "lodash.throttle";
import React, { useContext } from "react";
import { flushSync } from "react-dom";
import rough from "roughjs/bin/rough";
import { nanoid } from "nanoid";

import {
  clamp,
  pointFrom,
  pointDistance,
  vector,
  pointRotateRads,
  vectorScale,
  vectorFromPoint,
  vectorSubtract,
  vectorDot,
  vectorNormalize,
} from "@excalidraw/math";

import {
  COLOR_PALETTE,
  CODES,
  shouldResizeFromCenter,
  shouldMaintainAspectRatio,
  shouldRotateWithDiscreteAngle,
  isArrowKey,
  KEYS,
  APP_NAME,
  CURSOR_TYPE,
  DEFAULT_MAX_IMAGE_WIDTH_OR_HEIGHT,
  DEFAULT_VERTICAL_ALIGN,
  DRAGGING_THRESHOLD,
  ELEMENT_SHIFT_TRANSLATE_AMOUNT,
  ELEMENT_TRANSLATE_AMOUNT,
  EVENT,
  FRAME_STYLE,
  IMAGE_MIME_TYPES,
  IMAGE_RENDER_TIMEOUT,
  isBrave,
  LINE_CONFIRM_THRESHOLD,
  MAX_ALLOWED_FILE_BYTES,
  MIME_TYPES,
  MQ_MAX_HEIGHT_LANDSCAPE,
  MQ_MAX_WIDTH_LANDSCAPE,
  MQ_MAX_WIDTH_PORTRAIT,
  MQ_RIGHT_SIDEBAR_MIN_WIDTH,
  POINTER_BUTTON,
  ROUNDNESS,
  SCROLL_TIMEOUT,
  TAP_TWICE_TIMEOUT,
  TEXT_TO_CENTER_SNAP_THRESHOLD,
  THEME,
  THEME_FILTER,
  TOUCH_CTX_MENU_TIMEOUT,
  VERTICAL_ALIGN,
  YOUTUBE_STATES,
  ZOOM_STEP,
  POINTER_EVENTS,
  TOOL_TYPE,
  isIOS,
  supportsResizeObserver,
  DEFAULT_COLLISION_THRESHOLD,
  DEFAULT_TEXT_ALIGN,
  ARROW_TYPE,
  DEFAULT_REDUCED_GLOBAL_ALPHA,
  isSafari,
  isLocalLink,
  normalizeLink,
  toValidURL,
  getGridPoint,
  getLineHeight,
  debounce,
  distance,
  getFontString,
  getNearestScrollableContainer,
  isInputLike,
  isToolIcon,
  isWritableElement,
  sceneCoordsToViewportCoords,
  tupleToCoors,
  viewportCoordsToSceneCoords,
  wrapEvent,
  updateObject,
  updateActiveTool,
  getShortcutKey,
  isTransparent,
  easeToValuesRAF,
  muteFSAbortError,
  isTestEnv,
  isDevEnv,
  easeOut,
  updateStable,
  addEventListener,
  normalizeEOL,
  getDateTime,
  isShallowEqual,
  arrayToMap,
  type EXPORT_IMAGE_TYPES,
  randomInteger,
  CLASSES,
  Emitter,
  MINIMUM_ARROW_SIZE,
} from "@excalidraw/common";

import {
  getObservedAppState,
  getCommonBounds,
  maybeSuggestBindingsForLinearElementAtCoords,
  getElementAbsoluteCoords,
  bindOrUnbindLinearElements,
  fixBindingsAfterDeletion,
  getHoveredElementForBinding,
  isBindingEnabled,
  shouldEnableBindingForPointerEvent,
  updateBoundElements,
  getSuggestedBindingsForArrows,
  LinearElementEditor,
  newElementWith,
  newFrameElement,
  newFreeDrawElement,
  newEmbeddableElement,
  newMagicFrameElement,
  newIframeElement,
  newArrowElement,
  newElement,
  newImageElement,
  newLinearElement,
  newTextElement,
  refreshTextDimensions,
  deepCopyElement,
  duplicateElements,
  hasBoundTextElement,
  isArrowElement,
  isBindingElement,
  isBindingElementType,
  isBoundToContainer,
  isFrameLikeElement,
  isImageElement,
  isEmbeddableElement,
  isInitializedImageElement,
  isLinearElement,
  isLinearElementType,
  isUsingAdaptiveRadius,
  isIframeElement,
  isIframeLikeElement,
  isMagicFrameElement,
  isTextBindableContainer,
  isElbowArrow,
  isFlowchartNodeElement,
  isBindableElement,
  isTextElement,
  getLockedLinearCursorAlignSize,
  getNormalizedDimensions,
  isElementCompletelyInViewport,
  isElementInViewport,
  isInvisiblySmallElement,
  getCornerRadius,
  isPathALoop,
  createSrcDoc,
  embeddableURLValidator,
  maybeParseEmbedSrc,
  getEmbedLink,
  getInitializedImageElements,
  normalizeSVG,
  updateImageCache as _updateImageCache,
  getBoundTextElement,
  getContainerCenter,
  getContainerElement,
  isValidTextContainer,
  redrawTextBoundingBox,
  shouldShowBoundingBox,
  getFrameChildren,
  isCursorInFrame,
  addElementsToFrame,
  replaceAllElementsInFrame,
  removeElementsFromFrame,
  getElementsInResizingFrame,
  getElementsInNewFrame,
  getContainingFrame,
  elementOverlapsWithFrame,
  updateFrameMembershipOfSelectedElements,
  isElementInFrame,
  getFrameLikeTitle,
  getElementsOverlappingFrame,
  filterElementsEligibleAsFrameChildren,
  hitElementBoundText,
  hitElementBoundingBoxOnly,
  hitElementItself,
  getVisibleSceneBounds,
  FlowChartCreator,
  FlowChartNavigator,
  getLinkDirectionFromKey,
  cropElement,
  wrapText,
  isElementLink,
  parseElementLinkFromURL,
  isMeasureTextSupported,
  normalizeText,
  measureText,
  getLineHeightInPx,
  getApproxMinLineWidth,
  getApproxMinLineHeight,
  getMinTextElementWidth,
  ShapeCache,
  getRenderOpacity,
  editGroupForSelectedElement,
  getElementsInGroup,
  getSelectedGroupIdForElement,
  getSelectedGroupIds,
  isElementInGroup,
  isSelectedViaGroup,
  selectGroupsForSelectedElements,
  syncInvalidIndices,
  syncMovedIndices,
  excludeElementsInFramesFromSelection,
  getSelectionStateForElements,
  makeNextSelectedElementIds,
  getResizeOffsetXY,
  getResizeArrowDirection,
  transformElements,
  getCursorForResizingElement,
  getElementWithTransformHandleType,
  getTransformHandleTypeFromCoords,
  dragNewElement,
  dragSelectedElements,
  getDragOffsetXY,
  isNonDeletedElement,
  Scene,
  Store,
  CaptureUpdateAction,
  type ElementUpdate,
  hitElementBoundingBox,
  isLineElement,
  isSimpleArrow,
} from "@excalidraw/element";

import type { LocalPoint, Radians } from "@excalidraw/math";

import type {
  ExcalidrawElement,
  ExcalidrawFreeDrawElement,
  ExcalidrawGenericElement,
  ExcalidrawLinearElement,
  ExcalidrawTextElement,
  NonDeleted,
  InitializedExcalidrawImageElement,
  ExcalidrawImageElement,
  FileId,
  NonDeletedExcalidrawElement,
  ExcalidrawTextContainer,
  ExcalidrawFrameLikeElement,
  ExcalidrawMagicFrameElement,
  ExcalidrawIframeLikeElement,
  IframeData,
  ExcalidrawIframeElement,
  ExcalidrawEmbeddableElement,
  Ordered,
  MagicGenerationData,
  ExcalidrawArrowElement,
  ExcalidrawElbowArrowElement,
} from "@excalidraw/element/types";

import type { Mutable, ValueOf } from "@excalidraw/common/utility-types";

import {
  actionAddToLibrary,
  actionBringForward,
  actionBringToFront,
  actionCopy,
  actionCopyAsPng,
  actionCopyAsSvg,
  copyText,
  actionCopyStyles,
  actionCut,
  actionDeleteSelected,
  actionDuplicateSelection,
  actionFinalize,
  actionFlipHorizontal,
  actionFlipVertical,
  actionGroup,
  actionPasteStyles,
  actionSelectAll,
  actionSendBackward,
  actionSendToBack,
  actionToggleGridMode,
  actionToggleStats,
  actionToggleZenMode,
  actionUnbindText,
  actionBindText,
  actionUngroup,
  actionLink,
  actionToggleElementLock,
  actionToggleLinearEditor,
  actionToggleObjectsSnapMode,
  actionToggleCropEditor,
} from "../actions";
import { actionWrapTextInContainer } from "../actions/actionBoundText";
import { actionToggleHandTool, zoomToFit } from "../actions/actionCanvas";
import { actionPaste } from "../actions/actionClipboard";
import { actionCopyElementLink } from "../actions/actionElementLink";
import { actionUnlockAllElements } from "../actions/actionElementLock";
import {
  actionRemoveAllElementsFromFrame,
  actionSelectAllElementsInFrame,
  actionWrapSelectionInFrame,
} from "../actions/actionFrame";
import { createRedoAction, createUndoAction } from "../actions/actionHistory";
import { actionTextAutoResize } from "../actions/actionTextAutoResize";
import { actionToggleViewMode } from "../actions/actionToggleViewMode";
import { ActionManager } from "../actions/manager";
import { actions } from "../actions/register";
import { getShortcutFromShortcutName } from "../actions/shortcuts";
import { trackEvent } from "../analytics";
import { AnimationFrameHandler } from "../animation-frame-handler";
import {
  getDefaultAppState,
  isEraserActive,
  isHandToolActive,
} from "../appState";
import { copyTextToSystemClipboard, parseClipboard } from "../clipboard";
import { exportCanvas, loadFromBlob } from "../data";
import Library, { distributeLibraryItemsOnSquareGrid } from "../data/library";
import { restore, restoreElements } from "../data/restore";
import { getCenter, getDistance } from "../gesture";
import { History } from "../history";
import { defaultLang, getLanguage, languages, setLanguage, t } from "../i18n";

import {
  calculateScrollCenter,
  getElementsWithinSelection,
  getNormalizedZoom,
  getSelectedElements,
  hasBackground,
  isSomeElementSelected,
} from "../scene";
import { getStateForZoom } from "../scene/zoom";
import {
  dataURLToString,
  generateIdFromFile,
  getDataURL,
  getDataURL_sync,
  getFileFromEvent,
  ImageURLToFile,
  isImageFileHandle,
  isSupportedImageFile,
  loadSceneOrLibraryFromBlob,
  normalizeFile,
  parseLibraryJSON,
  resizeImageFile,
  SVGStringToFile,
} from "../data/blob";

import { fileOpen } from "../data/filesystem";
import {
  showHyperlinkTooltip,
  hideHyperlinkToolip,
  Hyperlink,
} from "../components/hyperlink/Hyperlink";

import { Fonts } from "../fonts";
import { editorJotaiStore, type WritableAtom } from "../editor-jotai";
import { ImageSceneDataError } from "../errors";
import {
  getSnapLinesAtPointer,
  snapDraggedElements,
  isActiveToolNonLinearSnappable,
  snapNewElement,
  snapResizingElements,
  isSnappingEnabled,
  getVisibleGaps,
  getReferenceSnapPoints,
  SnapCache,
  isGridModeEnabled,
} from "../snapping";
import { convertToExcalidrawElements } from "../data/transform";
import { Renderer } from "../scene/Renderer";
import {
  setEraserCursor,
  setCursor,
  resetCursor,
  setCursorForShape,
} from "../cursor";
import { ElementCanvasButtons } from "../components/ElementCanvasButtons";
import { LaserTrails } from "../laser-trails";
import { withBatchedUpdates, withBatchedUpdatesThrottled } from "../reactUtils";
import { textWysiwyg } from "../wysiwyg/textWysiwyg";
import { isOverScrollBars } from "../scene/scrollbars";

import { isMaybeMermaidDefinition } from "../mermaid";

import { LassoTrail } from "../lasso";

<<<<<<< HEAD
import {
  constrainScrollState,
  calculateConstrainedScrollCenter,
  areCanvasTranslatesClose,
} from "../scene/scrollConstraints";
=======
import { EraserTrail } from "../eraser";

import ConvertElementTypePopup, {
  getConversionTypeFromElements,
  convertElementTypePopupAtom,
  convertElementTypes,
} from "./ConvertElementTypePopup";
>>>>>>> a3763648

import { activeConfirmDialogAtom } from "./ActiveConfirmDialog";
import BraveMeasureTextError from "./BraveMeasureTextError";
import { ContextMenu, CONTEXT_MENU_SEPARATOR } from "./ContextMenu";
import { activeEyeDropperAtom } from "./EyeDropper";
import FollowMode from "./FollowMode/FollowMode";
import LayerUI from "./LayerUI";
import { ElementCanvasButton } from "./MagicButton";
import { SVGLayer } from "./SVGLayer";
import { searchItemInFocusAtom } from "./SearchMenu";
import { isSidebarDockedAtom } from "./Sidebar/Sidebar";
import { StaticCanvas, InteractiveCanvas } from "./canvases";
import NewElementCanvas from "./canvases/NewElementCanvas";
import {
  isPointHittingLink,
  isPointHittingLinkIcon,
} from "./hyperlink/helpers";
import { MagicIcon, copyIcon, fullscreenIcon } from "./icons";
import { Toast } from "./Toast";

import { findShapeByKey } from "./shapes";

import UnlockPopup from "./UnlockPopup";

import type {
  RenderInteractiveSceneCallback,
  ScrollBars,
} from "../scene/types";

import type { PastedMixedContent } from "../clipboard";
import type { ExportedElements } from "../data";
import type { ContextMenuItems } from "./ContextMenu";
import type { FileSystemHandle } from "../data/filesystem";
import type { ExcalidrawElementSkeleton } from "../data/transform";
import type {
  AppClassProperties,
  AppProps,
  AppState,
  BinaryFileData,
  ExcalidrawImperativeAPI,
  BinaryFiles,
  Gesture,
  GestureEvent,
  LibraryItems,
  PointerDownState,
  SceneData,
  Device,
  FrameNameBoundsCache,
  SidebarName,
  SidebarTabName,
  ScrollConstraints,
  AnimateTranslateCanvasValues,
  KeyboardModifiersObject,
  CollaboratorPointer,
  ToolType,
  OnUserFollowedPayload,
  UnsubscribeCallback,
  EmbedsValidationStatus,
  ElementsPendingErasure,
  GenerateDiagramToCode,
  NullableGridSize,
  Offsets,
} from "../types";
import type { RoughCanvas } from "roughjs/bin/canvas";
import type { Action, ActionResult } from "../actions/types";

const AppContext = React.createContext<AppClassProperties>(null!);
const AppPropsContext = React.createContext<AppProps>(null!);

const deviceContextInitialValue = {
  viewport: {
    isMobile: false,
    isLandscape: false,
  },
  editor: {
    isMobile: false,
    canFitSidebar: false,
  },
  isTouchScreen: false,
};
const DeviceContext = React.createContext<Device>(deviceContextInitialValue);
DeviceContext.displayName = "DeviceContext";

export const ExcalidrawContainerContext = React.createContext<{
  container: HTMLDivElement | null;
  id: string | null;
}>({ container: null, id: null });
ExcalidrawContainerContext.displayName = "ExcalidrawContainerContext";

const ExcalidrawElementsContext = React.createContext<
  readonly NonDeletedExcalidrawElement[]
>([]);
ExcalidrawElementsContext.displayName = "ExcalidrawElementsContext";

const ExcalidrawAppStateContext = React.createContext<AppState>({
  ...getDefaultAppState(),
  width: 0,
  height: 0,
  offsetLeft: 0,
  offsetTop: 0,
  scrollConstraints: null,
});
ExcalidrawAppStateContext.displayName = "ExcalidrawAppStateContext";

const ExcalidrawSetAppStateContext = React.createContext<
  React.Component<any, AppState>["setState"]
>(() => {
  console.warn("Uninitialized ExcalidrawSetAppStateContext context!");
});
ExcalidrawSetAppStateContext.displayName = "ExcalidrawSetAppStateContext";

const ExcalidrawActionManagerContext = React.createContext<ActionManager>(
  null!,
);
ExcalidrawActionManagerContext.displayName = "ExcalidrawActionManagerContext";

export const useApp = () => useContext(AppContext);
export const useAppProps = () => useContext(AppPropsContext);
export const useDevice = () => useContext<Device>(DeviceContext);
export const useExcalidrawContainer = () =>
  useContext(ExcalidrawContainerContext);
export const useExcalidrawElements = () =>
  useContext(ExcalidrawElementsContext);
export const useExcalidrawAppState = () =>
  useContext(ExcalidrawAppStateContext);
export const useExcalidrawSetAppState = () =>
  useContext(ExcalidrawSetAppStateContext);
export const useExcalidrawActionManager = () =>
  useContext(ExcalidrawActionManagerContext);

let didTapTwice: boolean = false;
let tappedTwiceTimer = 0;
let isHoldingSpace: boolean = false;
let isPanning: boolean = false;
let isDraggingScrollBar: boolean = false;
let currentScrollBars: ScrollBars = { horizontal: null, vertical: null };
let touchTimeout = 0;
let invalidateContextMenu = false;
let scrollConstraintsAnimationTimeout: ReturnType<typeof setTimeout> | null =
  null;

/**
 * Map of youtube embed video states
 */
const YOUTUBE_VIDEO_STATES = new Map<
  ExcalidrawElement["id"],
  ValueOf<typeof YOUTUBE_STATES>
>();

let IS_PLAIN_PASTE = false;
let IS_PLAIN_PASTE_TIMER = 0;
let PLAIN_PASTE_TOAST_SHOWN = false;

let lastPointerUp: (() => void) | null = null;
const gesture: Gesture = {
  pointers: new Map(),
  lastCenter: null,
  initialDistance: null,
  initialScale: null,
};

class App extends React.Component<AppProps, AppState> {
  canvas: AppClassProperties["canvas"];
  interactiveCanvas: AppClassProperties["interactiveCanvas"] = null;
  rc: RoughCanvas;
  unmounted: boolean = false;
  actionManager: ActionManager;
  device: Device = deviceContextInitialValue;

  private excalidrawContainerRef = React.createRef<HTMLDivElement>();

  public scene: Scene;
  public fonts: Fonts;
  public renderer: Renderer;
  public visibleElements: readonly NonDeletedExcalidrawElement[];
  private resizeObserver: ResizeObserver | undefined;
  private nearestScrollableContainer: HTMLElement | Document | undefined;
  public library: AppClassProperties["library"];
  public libraryItemsFromStorage: LibraryItems | undefined;
  public id: string;
  private store: Store;
  private history: History;
  public excalidrawContainerValue: {
    container: HTMLDivElement | null;
    id: string;
  };

  public files: BinaryFiles = {};
  public imageCache: AppClassProperties["imageCache"] = new Map();
  private iFrameRefs = new Map<ExcalidrawElement["id"], HTMLIFrameElement>();
  /**
   * Indicates whether the embeddable's url has been validated for rendering.
   * If value not set, indicates that the validation is pending.
   * Initially or on url change the flag is not reset so that we can guarantee
   * the validation came from a trusted source (the editor).
   **/
  private embedsValidationStatus: EmbedsValidationStatus = new Map();
  /** embeds that have been inserted to DOM (as a perf optim, we don't want to
   * insert to DOM before user initially scrolls to them) */
  private initializedEmbeds = new Set<ExcalidrawIframeLikeElement["id"]>();

  private handleToastClose = () => {
    this.setToast(null);
  };

  private elementsPendingErasure: ElementsPendingErasure = new Set();

  public flowChartCreator: FlowChartCreator = new FlowChartCreator();
  private flowChartNavigator: FlowChartNavigator = new FlowChartNavigator();

  hitLinkElement?: NonDeletedExcalidrawElement;
  lastPointerDownEvent: React.PointerEvent<HTMLElement> | null = null;
  lastPointerUpEvent: React.PointerEvent<HTMLElement> | PointerEvent | null =
    null;
  lastPointerMoveEvent: PointerEvent | null = null;
  lastPointerMoveCoords: { x: number; y: number } | null = null;
  lastViewportPosition = { x: 0, y: 0 };

  animationFrameHandler = new AnimationFrameHandler();

  laserTrails = new LaserTrails(this.animationFrameHandler, this);
  eraserTrail = new EraserTrail(this.animationFrameHandler, this);
  lassoTrail = new LassoTrail(this.animationFrameHandler, this);

  onChangeEmitter = new Emitter<
    [
      elements: readonly ExcalidrawElement[],
      appState: AppState,
      files: BinaryFiles,
    ]
  >();

  onPointerDownEmitter = new Emitter<
    [
      activeTool: AppState["activeTool"],
      pointerDownState: PointerDownState,
      event: React.PointerEvent<HTMLElement>,
    ]
  >();

  onPointerUpEmitter = new Emitter<
    [
      activeTool: AppState["activeTool"],
      pointerDownState: PointerDownState,
      event: PointerEvent,
    ]
  >();
  onUserFollowEmitter = new Emitter<[payload: OnUserFollowedPayload]>();
  onScrollChangeEmitter = new Emitter<
    [scrollX: number, scrollY: number, zoom: AppState["zoom"]]
  >();

  missingPointerEventCleanupEmitter = new Emitter<
    [event: PointerEvent | null]
  >();
  onRemoveEventListenersEmitter = new Emitter<[]>();

  constructor(props: AppProps) {
    super(props);
    const defaultAppState = getDefaultAppState();
    const {
      excalidrawAPI,
      viewModeEnabled = false,
      zenModeEnabled = false,
      gridModeEnabled = false,
      objectsSnapModeEnabled = false,
      theme = defaultAppState.theme,
      name = `${t("labels.untitled")}-${getDateTime()}`,
      scrollConstraints,
    } = props;

    this.state = {
      ...defaultAppState,
      theme,
      isLoading: true,
      ...this.getCanvasOffsets(),
      viewModeEnabled,
      zenModeEnabled,
      objectsSnapModeEnabled,
      gridModeEnabled: gridModeEnabled ?? defaultAppState.gridModeEnabled,
      name,
      width: window.innerWidth,
      height: window.innerHeight,
      scrollConstraints: scrollConstraints ?? null,
    };

    this.id = nanoid();
    this.library = new Library(this);
    this.actionManager = new ActionManager(
      this.syncActionResult,
      () => this.state,
      () => this.scene.getElementsIncludingDeleted(),
      this,
    );
    this.scene = new Scene();

    this.canvas = document.createElement("canvas");
    this.rc = rough.canvas(this.canvas);
    this.renderer = new Renderer(this.scene);
    this.visibleElements = [];

    this.store = new Store(this);
    this.history = new History(this.store);

    if (excalidrawAPI) {
      const api: ExcalidrawImperativeAPI = {
        updateScene: this.updateScene,
        mutateElement: this.mutateElement,
        updateLibrary: this.library.updateLibrary,
        addFiles: this.addFiles,
        resetScene: this.resetScene,
        getSceneElementsIncludingDeleted: this.getSceneElementsIncludingDeleted,
        getSceneElementsMapIncludingDeleted:
          this.getSceneElementsMapIncludingDeleted,
        history: {
          clear: this.resetHistory,
        },
        scrollToContent: this.scrollToContent,
        getSceneElements: this.getSceneElements,
        getAppState: () => this.state,
        getFiles: () => this.files,
        getName: this.getName,
        registerAction: (action: Action) => {
          this.actionManager.registerAction(action);
        },
        refresh: this.refresh,
        setToast: this.setToast,
        id: this.id,
        setActiveTool: this.setActiveTool,
        setCursor: this.setCursor,
        resetCursor: this.resetCursor,
        updateFrameRendering: this.updateFrameRendering,
        toggleSidebar: this.toggleSidebar,
        setScrollConstraints: this.setScrollConstraints,
        onChange: (cb) => this.onChangeEmitter.on(cb),
        onIncrement: (cb) => this.store.onStoreIncrementEmitter.on(cb),
        onPointerDown: (cb) => this.onPointerDownEmitter.on(cb),
        onPointerUp: (cb) => this.onPointerUpEmitter.on(cb),
        onScrollChange: (cb) => this.onScrollChangeEmitter.on(cb),
        onUserFollow: (cb) => this.onUserFollowEmitter.on(cb),
      } as const;
      if (typeof excalidrawAPI === "function") {
        excalidrawAPI(api);
      } else {
        console.error("excalidrawAPI should be a function!");
      }
    }

    this.excalidrawContainerValue = {
      container: this.excalidrawContainerRef.current,
      id: this.id,
    };

    this.fonts = new Fonts(this.scene);
    this.history = new History(this.store);

    this.actionManager.registerAll(actions);
    this.actionManager.registerAction(createUndoAction(this.history));
    this.actionManager.registerAction(createRedoAction(this.history));
  }

  updateEditorAtom = <Value, Args extends unknown[], Result>(
    atom: WritableAtom<Value, Args, Result>,
    ...args: Args
  ): Result => {
    const result = editorJotaiStore.set(atom, ...args);
    this.triggerRender();
    return result;
  };

  private onWindowMessage(event: MessageEvent) {
    if (
      event.origin !== "https://player.vimeo.com" &&
      event.origin !== "https://www.youtube.com"
    ) {
      return;
    }

    let data = null;
    try {
      data = JSON.parse(event.data);
    } catch (e) {}
    if (!data) {
      return;
    }

    switch (event.origin) {
      case "https://player.vimeo.com":
        //Allowing for multiple instances of Excalidraw running in the window
        if (data.method === "paused") {
          let source: Window | null = null;
          const iframes = document.body.querySelectorAll(
            "iframe.excalidraw__embeddable",
          );
          if (!iframes) {
            break;
          }
          for (const iframe of iframes as NodeListOf<HTMLIFrameElement>) {
            if (iframe.contentWindow === event.source) {
              source = iframe.contentWindow;
            }
          }
          source?.postMessage(
            JSON.stringify({
              method: data.value ? "play" : "pause",
              value: true,
            }),
            "*",
          );
        }
        break;
      case "https://www.youtube.com":
        if (
          data.event === "infoDelivery" &&
          data.info &&
          data.id &&
          typeof data.info.playerState === "number"
        ) {
          const id = data.id;
          const playerState = data.info.playerState as number;
          if (
            (Object.values(YOUTUBE_STATES) as number[]).includes(playerState)
          ) {
            YOUTUBE_VIDEO_STATES.set(
              id,
              playerState as ValueOf<typeof YOUTUBE_STATES>,
            );
          }
        }
        break;
    }
  }

  private cacheEmbeddableRef(
    element: ExcalidrawIframeLikeElement,
    ref: HTMLIFrameElement | null,
  ) {
    if (ref) {
      this.iFrameRefs.set(element.id, ref);
    }
  }

  /**
   * Returns gridSize taking into account `gridModeEnabled`.
   * If disabled, returns null.
   */
  public getEffectiveGridSize = () => {
    return (
      isGridModeEnabled(this) ? this.state.gridSize : null
    ) as NullableGridSize;
  };

  private getHTMLIFrameElement(
    element: ExcalidrawIframeLikeElement,
  ): HTMLIFrameElement | undefined {
    return this.iFrameRefs.get(element.id);
  }

  private handleEmbeddableCenterClick(element: ExcalidrawIframeLikeElement) {
    if (
      this.state.activeEmbeddable?.element === element &&
      this.state.activeEmbeddable?.state === "active"
    ) {
      return;
    }

    // The delay serves two purposes
    // 1. To prevent first click propagating to iframe on mobile,
    //    else the click will immediately start and stop the video
    // 2. If the user double clicks the frame center to activate it
    //    without the delay youtube will immediately open the video
    //    in fullscreen mode
    setTimeout(() => {
      this.setState({
        activeEmbeddable: { element, state: "active" },
        selectedElementIds: { [element.id]: true },
        newElement: null,
        selectionElement: null,
      });
    }, 100);

    if (isIframeElement(element)) {
      return;
    }

    const iframe = this.getHTMLIFrameElement(element);

    if (!iframe?.contentWindow) {
      return;
    }

    if (iframe.src.includes("youtube")) {
      const state = YOUTUBE_VIDEO_STATES.get(element.id);
      if (!state) {
        YOUTUBE_VIDEO_STATES.set(element.id, YOUTUBE_STATES.UNSTARTED);
        iframe.contentWindow.postMessage(
          JSON.stringify({
            event: "listening",
            id: element.id,
          }),
          "*",
        );
      }
      switch (state) {
        case YOUTUBE_STATES.PLAYING:
        case YOUTUBE_STATES.BUFFERING:
          iframe.contentWindow?.postMessage(
            JSON.stringify({
              event: "command",
              func: "pauseVideo",
              args: "",
            }),
            "*",
          );
          break;
        default:
          iframe.contentWindow?.postMessage(
            JSON.stringify({
              event: "command",
              func: "playVideo",
              args: "",
            }),
            "*",
          );
      }
    }

    if (iframe.src.includes("player.vimeo.com")) {
      iframe.contentWindow.postMessage(
        JSON.stringify({
          method: "paused", //video play/pause in onWindowMessage handler
        }),
        "*",
      );
    }
  }

  private isIframeLikeElementCenter(
    el: ExcalidrawIframeLikeElement | null,
    event: React.PointerEvent<HTMLElement> | PointerEvent,
    sceneX: number,
    sceneY: number,
  ) {
    return (
      el &&
      !event.altKey &&
      !event.shiftKey &&
      !event.metaKey &&
      !event.ctrlKey &&
      (this.state.activeEmbeddable?.element !== el ||
        this.state.activeEmbeddable?.state === "hover" ||
        !this.state.activeEmbeddable) &&
      sceneX >= el.x + el.width / 3 &&
      sceneX <= el.x + (2 * el.width) / 3 &&
      sceneY >= el.y + el.height / 3 &&
      sceneY <= el.y + (2 * el.height) / 3
    );
  }

  private updateEmbedValidationStatus = (
    element: ExcalidrawEmbeddableElement,
    status: boolean,
  ) => {
    this.embedsValidationStatus.set(element.id, status);
    ShapeCache.delete(element);
  };

  private updateEmbeddables = () => {
    const iframeLikes = new Set<ExcalidrawIframeLikeElement["id"]>();

    let updated = false;
    this.scene.getNonDeletedElements().filter((element) => {
      if (isEmbeddableElement(element)) {
        iframeLikes.add(element.id);
        if (!this.embedsValidationStatus.has(element.id)) {
          updated = true;

          const validated = embeddableURLValidator(
            element.link,
            this.props.validateEmbeddable,
          );

          this.updateEmbedValidationStatus(element, validated);
        }
      } else if (isIframeElement(element)) {
        iframeLikes.add(element.id);
      }
      return false;
    });

    if (updated) {
      this.scene.triggerUpdate();
    }

    // GC
    this.iFrameRefs.forEach((ref, id) => {
      if (!iframeLikes.has(id)) {
        this.iFrameRefs.delete(id);
      }
    });
  };

  private renderEmbeddables() {
    const scale = this.state.zoom.value;
    const normalizedWidth = this.state.width;
    const normalizedHeight = this.state.height;

    const embeddableElements = this.scene
      .getNonDeletedElements()
      .filter(
        (el): el is Ordered<NonDeleted<ExcalidrawIframeLikeElement>> =>
          (isEmbeddableElement(el) &&
            this.embedsValidationStatus.get(el.id) === true) ||
          isIframeElement(el),
      );

    return (
      <>
        {embeddableElements.map((el) => {
          const { x, y } = sceneCoordsToViewportCoords(
            { sceneX: el.x, sceneY: el.y },
            this.state,
          );

          const isVisible = isElementInViewport(
            el,
            normalizedWidth,
            normalizedHeight,
            this.state,
            this.scene.getNonDeletedElementsMap(),
          );
          const hasBeenInitialized = this.initializedEmbeds.has(el.id);

          if (isVisible && !hasBeenInitialized) {
            this.initializedEmbeds.add(el.id);
          }
          const shouldRender = isVisible || hasBeenInitialized;

          if (!shouldRender) {
            return null;
          }

          let src: IframeData | null;

          if (isIframeElement(el)) {
            src = null;

            const data: MagicGenerationData = (el.customData?.generationData ??
              this.magicGenerations.get(el.id)) || {
              status: "error",
              message: "No generation data",
              code: "ERR_NO_GENERATION_DATA",
            };

            if (data.status === "done") {
              const html = data.html;
              src = {
                intrinsicSize: { w: el.width, h: el.height },
                type: "document",
                srcdoc: () => {
                  return html;
                },
              } as const;
            } else if (data.status === "pending") {
              src = {
                intrinsicSize: { w: el.width, h: el.height },
                type: "document",
                srcdoc: () => {
                  return createSrcDoc(`
                    <style>
                      html, body {
                        width: 100%;
                        height: 100%;
                        color: ${
                          this.state.theme === THEME.DARK ? "white" : "black"
                        };
                      }
                      body {
                        display: flex;
                        align-items: center;
                        justify-content: center;
                        flex-direction: column;
                        gap: 1rem;
                      }

                      .Spinner {
                        display: flex;
                        align-items: center;
                        justify-content: center;
                        margin-left: auto;
                        margin-right: auto;
                      }

                      .Spinner svg {
                        animation: rotate 1.6s linear infinite;
                        transform-origin: center center;
                        width: 40px;
                        height: 40px;
                      }

                      .Spinner circle {
                        stroke: currentColor;
                        animation: dash 1.6s linear 0s infinite;
                        stroke-linecap: round;
                      }

                      @keyframes rotate {
                        100% {
                          transform: rotate(360deg);
                        }
                      }

                      @keyframes dash {
                        0% {
                          stroke-dasharray: 1, 300;
                          stroke-dashoffset: 0;
                        }
                        50% {
                          stroke-dasharray: 150, 300;
                          stroke-dashoffset: -200;
                        }
                        100% {
                          stroke-dasharray: 1, 300;
                          stroke-dashoffset: -280;
                        }
                      }
                    </style>
                    <div class="Spinner">
                      <svg
                        viewBox="0 0 100 100"
                      >
                        <circle
                          cx="50"
                          cy="50"
                          r="46"
                          stroke-width="8"
                          fill="none"
                          stroke-miter-limit="10"
                        />
                      </svg>
                    </div>
                    <div>Generating...</div>
                  `);
                },
              } as const;
            } else {
              let message: string;
              if (data.code === "ERR_GENERATION_INTERRUPTED") {
                message = "Generation was interrupted...";
              } else {
                message = data.message || "Generation failed";
              }
              src = {
                intrinsicSize: { w: el.width, h: el.height },
                type: "document",
                srcdoc: () => {
                  return createSrcDoc(`
                    <style>
                    html, body {
                      height: 100%;
                    }
                      body {
                        display: flex;
                        flex-direction: column;
                        align-items: center;
                        justify-content: center;
                        color: ${COLOR_PALETTE.red[3]};
                      }
                      h1, h3 {
                        margin-top: 0;
                        margin-bottom: 0.5rem;
                      }
                    </style>
                    <h1>Error!</h1>
                    <h3>${message}</h3>
                  `);
                },
              } as const;
            }
          } else {
            src = getEmbedLink(toValidURL(el.link || ""));
          }

          const isActive =
            this.state.activeEmbeddable?.element === el &&
            this.state.activeEmbeddable?.state === "active";
          const isHovered =
            this.state.activeEmbeddable?.element === el &&
            this.state.activeEmbeddable?.state === "hover";

          return (
            <div
              key={el.id}
              className={clsx("excalidraw__embeddable-container", {
                "is-hovered": isHovered,
              })}
              style={{
                transform: isVisible
                  ? `translate(${x - this.state.offsetLeft}px, ${
                      y - this.state.offsetTop
                    }px) scale(${scale})`
                  : "none",
                display: isVisible ? "block" : "none",
                opacity: getRenderOpacity(
                  el,
                  getContainingFrame(el, this.scene.getNonDeletedElementsMap()),
                  this.elementsPendingErasure,
                  null,
                  this.state.openDialog?.name === "elementLinkSelector"
                    ? DEFAULT_REDUCED_GLOBAL_ALPHA
                    : 1,
                ),
                ["--embeddable-radius" as string]: `${getCornerRadius(
                  Math.min(el.width, el.height),
                  el,
                )}px`,
              }}
            >
              <div
                //this is a hack that addresses isse with embedded excalidraw.com embeddable
                //https://github.com/excalidraw/excalidraw/pull/6691#issuecomment-1607383938
                /*ref={(ref) => {
                  if (!this.excalidrawContainerRef.current) {
                    return;
                  }
                  const container = this.excalidrawContainerRef.current;
                  const sh = container.scrollHeight;
                  const ch = container.clientHeight;
                  if (sh !== ch) {
                    container.style.height = `${sh}px`;
                    setTimeout(() => {
                      container.style.height = `100%`;
                    });
                  }
                }}*/
                className="excalidraw__embeddable-container__inner"
                style={{
                  width: isVisible ? `${el.width}px` : 0,
                  height: isVisible ? `${el.height}px` : 0,
                  transform: isVisible ? `rotate(${el.angle}rad)` : "none",
                  pointerEvents: isActive
                    ? POINTER_EVENTS.enabled
                    : POINTER_EVENTS.disabled,
                }}
              >
                {isHovered && (
                  <div className="excalidraw__embeddable-hint">
                    {t("buttons.embeddableInteractionButton")}
                  </div>
                )}
                <div
                  className="excalidraw__embeddable__outer"
                  style={{
                    padding: `${el.strokeWidth}px`,
                  }}
                >
                  {(isEmbeddableElement(el)
                    ? this.props.renderEmbeddable?.(el, this.state)
                    : null) ?? (
                    <iframe
                      ref={(ref) => this.cacheEmbeddableRef(el, ref)}
                      className="excalidraw__embeddable"
                      srcDoc={
                        src?.type === "document"
                          ? src.srcdoc(this.state.theme)
                          : undefined
                      }
                      src={
                        src?.type !== "document" ? src?.link ?? "" : undefined
                      }
                      // https://stackoverflow.com/q/18470015
                      scrolling="no"
                      referrerPolicy="no-referrer-when-downgrade"
                      title="Excalidraw Embedded Content"
                      allow="accelerometer; autoplay; clipboard-write; encrypted-media; gyroscope; picture-in-picture"
                      allowFullScreen={true}
                      sandbox={`${
                        src?.sandbox?.allowSameOrigin ? "allow-same-origin" : ""
                      } allow-scripts allow-forms allow-popups allow-popups-to-escape-sandbox allow-presentation allow-downloads`}
                    />
                  )}
                </div>
              </div>
            </div>
          );
        })}
      </>
    );
  }

  private getFrameNameDOMId = (frameElement: ExcalidrawElement) => {
    return `${this.id}-frame-name-${frameElement.id}`;
  };

  frameNameBoundsCache: FrameNameBoundsCache = {
    get: (frameElement) => {
      let bounds = this.frameNameBoundsCache._cache.get(frameElement.id);
      if (
        !bounds ||
        bounds.zoom !== this.state.zoom.value ||
        bounds.versionNonce !== frameElement.versionNonce
      ) {
        const frameNameDiv = document.getElementById(
          this.getFrameNameDOMId(frameElement),
        );

        if (frameNameDiv) {
          const box = frameNameDiv.getBoundingClientRect();
          const boxSceneTopLeft = viewportCoordsToSceneCoords(
            { clientX: box.x, clientY: box.y },
            this.state,
          );
          const boxSceneBottomRight = viewportCoordsToSceneCoords(
            { clientX: box.right, clientY: box.bottom },
            this.state,
          );

          bounds = {
            x: boxSceneTopLeft.x,
            y: boxSceneTopLeft.y,
            width: boxSceneBottomRight.x - boxSceneTopLeft.x,
            height: boxSceneBottomRight.y - boxSceneTopLeft.y,
            angle: 0,
            zoom: this.state.zoom.value,
            versionNonce: frameElement.versionNonce,
          };

          this.frameNameBoundsCache._cache.set(frameElement.id, bounds);

          return bounds;
        }
        return null;
      }

      return bounds;
    },
    /**
     * @private
     */
    _cache: new Map(),
  };

  private resetEditingFrame = (frame: ExcalidrawFrameLikeElement | null) => {
    if (frame) {
      this.scene.mutateElement(frame, { name: frame.name?.trim() || null });
    }
    this.setState({ editingFrame: null });
  };

  private renderFrameNames = () => {
    if (!this.state.frameRendering.enabled || !this.state.frameRendering.name) {
      if (this.state.editingFrame) {
        this.resetEditingFrame(null);
      }
      return null;
    }

    const isDarkTheme = this.state.theme === THEME.DARK;
    const nonDeletedFramesLikes = this.scene.getNonDeletedFramesLikes();

    const focusedSearchMatch =
      nonDeletedFramesLikes.length > 0
        ? this.state.searchMatches?.focusedId &&
          isFrameLikeElement(
            this.scene.getElement(this.state.searchMatches.focusedId),
          )
          ? this.state.searchMatches.matches.find((sm) => sm.focus)
          : null
        : null;

    return nonDeletedFramesLikes.map((f) => {
      if (
        !isElementInViewport(
          f,
          this.canvas.width / window.devicePixelRatio,
          this.canvas.height / window.devicePixelRatio,
          {
            offsetLeft: this.state.offsetLeft,
            offsetTop: this.state.offsetTop,
            scrollX: this.state.scrollX,
            scrollY: this.state.scrollY,
            zoom: this.state.zoom,
          },
          this.scene.getNonDeletedElementsMap(),
        )
      ) {
        if (this.state.editingFrame === f.id) {
          this.resetEditingFrame(f);
        }
        // if frame not visible, don't render its name
        return null;
      }

      const { x: x1, y: y1 } = sceneCoordsToViewportCoords(
        { sceneX: f.x, sceneY: f.y },
        this.state,
      );

      const FRAME_NAME_EDIT_PADDING = 6;

      let frameNameJSX;

      const frameName = getFrameLikeTitle(f);

      if (f.id === this.state.editingFrame) {
        const frameNameInEdit = frameName;

        frameNameJSX = (
          <input
            autoFocus
            value={frameNameInEdit}
            onChange={(e) => {
              this.scene.mutateElement(f, {
                name: e.target.value,
              });
            }}
            onFocus={(e) => e.target.select()}
            onBlur={() => this.resetEditingFrame(f)}
            onKeyDown={(event) => {
              // for some inexplicable reason, `onBlur` triggered on ESC
              // does not reset `state.editingFrame` despite being called,
              // and we need to reset it here as well
              if (event.key === KEYS.ESCAPE || event.key === KEYS.ENTER) {
                this.resetEditingFrame(f);
              }
            }}
            style={{
              background: this.state.viewBackgroundColor,
              filter: isDarkTheme ? THEME_FILTER : "none",
              zIndex: 2,
              border: "none",
              display: "block",
              padding: `${FRAME_NAME_EDIT_PADDING}px`,
              borderRadius: 4,
              boxShadow: "inset 0 0 0 1px var(--color-primary)",
              fontFamily: "Assistant",
              fontSize: `${FRAME_STYLE.nameFontSize}px`,
              transform: `translate(-${FRAME_NAME_EDIT_PADDING}px, ${FRAME_NAME_EDIT_PADDING}px)`,
              color: "var(--color-gray-80)",
              overflow: "hidden",
              maxWidth: `${
                document.body.clientWidth - x1 - FRAME_NAME_EDIT_PADDING
              }px`,
            }}
            size={frameNameInEdit.length + 1 || 1}
            dir="auto"
            autoComplete="off"
            autoCapitalize="off"
            autoCorrect="off"
          />
        );
      } else {
        frameNameJSX = frameName;
      }

      return (
        <div
          id={this.getFrameNameDOMId(f)}
          key={f.id}
          style={{
            position: "absolute",
            // Positioning from bottom so that we don't to either
            // calculate text height or adjust using transform (which)
            // messes up input position when editing the frame name.
            // This makes the positioning deterministic and we can calculate
            // the same position when rendering to canvas / svg.
            bottom: `${
              this.state.height +
              FRAME_STYLE.nameOffsetY -
              y1 +
              this.state.offsetTop
            }px`,
            left: `${x1 - this.state.offsetLeft}px`,
            zIndex: 2,
            fontSize: FRAME_STYLE.nameFontSize,
            color: isDarkTheme
              ? FRAME_STYLE.nameColorDarkTheme
              : FRAME_STYLE.nameColorLightTheme,
            lineHeight: FRAME_STYLE.nameLineHeight,
            width: "max-content",
            maxWidth:
              focusedSearchMatch?.id === f.id && focusedSearchMatch?.focus
                ? "none"
                : `${f.width * this.state.zoom.value}px`,
            overflow: f.id === this.state.editingFrame ? "visible" : "hidden",
            whiteSpace: "nowrap",
            textOverflow: "ellipsis",
            cursor: CURSOR_TYPE.MOVE,
            pointerEvents: this.state.viewModeEnabled
              ? POINTER_EVENTS.disabled
              : POINTER_EVENTS.enabled,
          }}
          onPointerDown={(event) => this.handleCanvasPointerDown(event)}
          onWheel={(event) => this.handleWheel(event)}
          onContextMenu={this.handleCanvasContextMenu}
          onDoubleClick={() => {
            this.setState({
              editingFrame: f.id,
            });
          }}
        >
          {frameNameJSX}
        </div>
      );
    });
  };

  private toggleOverscrollBehavior(event: React.PointerEvent) {
    // when pointer inside editor, disable overscroll behavior to prevent
    // panning to trigger history back/forward on MacOS Chrome
    document.documentElement.style.overscrollBehaviorX =
      event.type === "pointerenter" ? "none" : "auto";
  }

  public render() {
    const selectedElements = this.scene.getSelectedElements(this.state);
    const { renderTopRightUI, renderCustomStats } = this.props;

    const sceneNonce = this.scene.getSceneNonce();
    const { elementsMap, visibleElements } =
      this.renderer.getRenderableElements({
        sceneNonce,
        zoom: this.state.zoom,
        offsetLeft: this.state.offsetLeft,
        offsetTop: this.state.offsetTop,
        scrollX: this.state.scrollX,
        scrollY: this.state.scrollY,
        height: this.state.height,
        width: this.state.width,
        editingTextElement: this.state.editingTextElement,
        newElementId: this.state.newElement?.id,
      });
    this.visibleElements = visibleElements;

    const allElementsMap = this.scene.getNonDeletedElementsMap();

    const shouldBlockPointerEvents =
      // default back to `--ui-pointerEvents` flow if setPointerCapture
      // not supported
      "setPointerCapture" in HTMLElement.prototype
        ? false
        : this.state.selectionElement ||
          this.state.newElement ||
          this.state.selectedElementsAreBeingDragged ||
          this.state.resizingElement ||
          (this.state.activeTool.type === "laser" &&
            // technically we can just test on this once we make it more safe
            this.state.cursorButton === "down");

    const firstSelectedElement = selectedElements[0];

    const showShapeSwitchPanel =
      editorJotaiStore.get(convertElementTypePopupAtom)?.type === "panel";

    return (
      <div
        className={clsx("excalidraw excalidraw-container", {
          "excalidraw--view-mode":
            this.state.viewModeEnabled ||
            this.state.openDialog?.name === "elementLinkSelector",
          "excalidraw--mobile": this.device.editor.isMobile,
        })}
        style={{
          ["--ui-pointerEvents" as any]: shouldBlockPointerEvents
            ? POINTER_EVENTS.disabled
            : POINTER_EVENTS.enabled,
          ["--right-sidebar-width" as any]: "302px",
        }}
        ref={this.excalidrawContainerRef}
        onDrop={this.handleAppOnDrop}
        tabIndex={0}
        onKeyDown={
          this.props.handleKeyboardGlobally ? undefined : this.onKeyDown
        }
        onPointerEnter={this.toggleOverscrollBehavior}
        onPointerLeave={this.toggleOverscrollBehavior}
      >
        <AppContext.Provider value={this}>
          <AppPropsContext.Provider value={this.props}>
            <ExcalidrawContainerContext.Provider
              value={this.excalidrawContainerValue}
            >
              <DeviceContext.Provider value={this.device}>
                <ExcalidrawSetAppStateContext.Provider value={this.setAppState}>
                  <ExcalidrawAppStateContext.Provider value={this.state}>
                    <ExcalidrawElementsContext.Provider
                      value={this.scene.getNonDeletedElements()}
                    >
                      <ExcalidrawActionManagerContext.Provider
                        value={this.actionManager}
                      >
                        <LayerUI
                          canvas={this.canvas}
                          appState={this.state}
                          files={this.files}
                          setAppState={this.setAppState}
                          actionManager={this.actionManager}
                          elements={this.scene.getNonDeletedElements()}
                          onLockToggle={this.toggleLock}
                          onPenModeToggle={this.togglePenMode}
                          onHandToolToggle={this.onHandToolToggle}
                          langCode={getLanguage().code}
                          renderTopRightUI={renderTopRightUI}
                          renderCustomStats={renderCustomStats}
                          showExitZenModeBtn={
                            typeof this.props?.zenModeEnabled === "undefined" &&
                            this.state.zenModeEnabled
                          }
                          UIOptions={this.props.UIOptions}
                          onExportImage={this.onExportImage}
                          renderWelcomeScreen={
                            !this.state.isLoading &&
                            this.state.showWelcomeScreen &&
                            this.state.activeTool.type === "selection" &&
                            !this.state.zenModeEnabled &&
                            !this.scene.getElementsIncludingDeleted().length
                          }
                          app={this}
                          isCollaborating={this.props.isCollaborating}
                          generateLinkForSelection={
                            this.props.generateLinkForSelection
                          }
                        >
                          {this.props.children}
                        </LayerUI>

                        <div className="excalidraw-textEditorContainer" />
                        <div className="excalidraw-contextMenuContainer" />
                        <div className="excalidraw-eye-dropper-container" />
                        <SVGLayer
                          trails={[
                            this.laserTrails,
                            this.lassoTrail,
                            this.eraserTrail,
                          ]}
                        />
                        {selectedElements.length === 1 &&
                          this.state.openDialog?.name !==
                            "elementLinkSelector" &&
                          this.state.showHyperlinkPopup && (
                            <Hyperlink
                              key={firstSelectedElement.id}
                              element={firstSelectedElement}
                              scene={this.scene}
                              setAppState={this.setAppState}
                              onLinkOpen={this.props.onLinkOpen}
                              setToast={this.setToast}
                              updateEmbedValidationStatus={
                                this.updateEmbedValidationStatus
                              }
                            />
                          )}
                        {this.props.aiEnabled !== false &&
                          selectedElements.length === 1 &&
                          isMagicFrameElement(firstSelectedElement) && (
                            <ElementCanvasButtons
                              element={firstSelectedElement}
                              elementsMap={elementsMap}
                            >
                              <ElementCanvasButton
                                title={t("labels.convertToCode")}
                                icon={MagicIcon}
                                checked={false}
                                onChange={() =>
                                  this.onMagicFrameGenerate(
                                    firstSelectedElement,
                                    "button",
                                  )
                                }
                              />
                            </ElementCanvasButtons>
                          )}
                        {selectedElements.length === 1 &&
                          isIframeElement(firstSelectedElement) &&
                          firstSelectedElement.customData?.generationData
                            ?.status === "done" && (
                            <ElementCanvasButtons
                              element={firstSelectedElement}
                              elementsMap={elementsMap}
                            >
                              <ElementCanvasButton
                                title={t("labels.copySource")}
                                icon={copyIcon}
                                checked={false}
                                onChange={() =>
                                  this.onIframeSrcCopy(firstSelectedElement)
                                }
                              />
                              <ElementCanvasButton
                                title="Enter fullscreen"
                                icon={fullscreenIcon}
                                checked={false}
                                onChange={() => {
                                  const iframe =
                                    this.getHTMLIFrameElement(
                                      firstSelectedElement,
                                    );
                                  if (iframe) {
                                    try {
                                      iframe.requestFullscreen();
                                      this.setState({
                                        activeEmbeddable: {
                                          element: firstSelectedElement,
                                          state: "active",
                                        },
                                        selectedElementIds: {
                                          [firstSelectedElement.id]: true,
                                        },
                                        newElement: null,
                                        selectionElement: null,
                                      });
                                    } catch (err: any) {
                                      console.warn(err);
                                      this.setState({
                                        errorMessage:
                                          "Couldn't enter fullscreen",
                                      });
                                    }
                                  }
                                }}
                              />
                            </ElementCanvasButtons>
                          )}

                        {this.state.toast !== null && (
                          <Toast
                            message={this.state.toast.message}
                            onClose={this.handleToastClose}
                            duration={this.state.toast.duration}
                            closable={this.state.toast.closable}
                          />
                        )}

                        {this.state.contextMenu && (
                          <ContextMenu
                            items={this.state.contextMenu.items}
                            top={this.state.contextMenu.top}
                            left={this.state.contextMenu.left}
                            actionManager={this.actionManager}
                            onClose={(callback) => {
                              this.setState({ contextMenu: null }, () => {
                                this.focusContainer();
                                callback?.();
                              });
                            }}
                          />
                        )}
                        <StaticCanvas
                          canvas={this.canvas}
                          rc={this.rc}
                          elementsMap={elementsMap}
                          allElementsMap={allElementsMap}
                          visibleElements={visibleElements}
                          sceneNonce={sceneNonce}
                          selectionNonce={
                            this.state.selectionElement?.versionNonce
                          }
                          scale={window.devicePixelRatio}
                          appState={this.state}
                          renderConfig={{
                            imageCache: this.imageCache,
                            isExporting: false,
                            renderGrid: isGridModeEnabled(this),
                            canvasBackgroundColor:
                              this.state.viewBackgroundColor,
                            embedsValidationStatus: this.embedsValidationStatus,
                            elementsPendingErasure: this.elementsPendingErasure,
                            pendingFlowchartNodes:
                              this.flowChartCreator.pendingNodes,
                          }}
                        />
                        {this.state.newElement && (
                          <NewElementCanvas
                            appState={this.state}
                            scale={window.devicePixelRatio}
                            rc={this.rc}
                            elementsMap={elementsMap}
                            allElementsMap={allElementsMap}
                            renderConfig={{
                              imageCache: this.imageCache,
                              isExporting: false,
                              renderGrid: false,
                              canvasBackgroundColor:
                                this.state.viewBackgroundColor,
                              embedsValidationStatus:
                                this.embedsValidationStatus,
                              elementsPendingErasure:
                                this.elementsPendingErasure,
                              pendingFlowchartNodes: null,
                            }}
                          />
                        )}
                        <InteractiveCanvas
                          containerRef={this.excalidrawContainerRef}
                          canvas={this.interactiveCanvas}
                          elementsMap={elementsMap}
                          visibleElements={visibleElements}
                          allElementsMap={allElementsMap}
                          selectedElements={selectedElements}
                          sceneNonce={sceneNonce}
                          selectionNonce={
                            this.state.selectionElement?.versionNonce
                          }
                          scale={window.devicePixelRatio}
                          appState={this.state}
                          renderScrollbars={
                            this.props.renderScrollbars === true
                          }
                          device={this.device}
                          renderInteractiveSceneCallback={
                            this.renderInteractiveSceneCallback
                          }
                          handleCanvasRef={this.handleInteractiveCanvasRef}
                          onContextMenu={this.handleCanvasContextMenu}
                          onPointerMove={this.handleCanvasPointerMove}
                          onPointerUp={this.handleCanvasPointerUp}
                          onPointerCancel={this.removePointer}
                          onTouchMove={this.handleTouchMove}
                          onPointerDown={this.handleCanvasPointerDown}
                          onDoubleClick={this.handleCanvasDoubleClick}
                        />
                        {this.state.userToFollow && (
                          <FollowMode
                            width={this.state.width}
                            height={this.state.height}
                            userToFollow={this.state.userToFollow}
                            onDisconnect={this.maybeUnfollowRemoteUser}
                          />
                        )}
                        {this.renderFrameNames()}
                        {this.state.activeLockedId && (
                          <UnlockPopup
                            app={this}
                            activeLockedId={this.state.activeLockedId}
                          />
                        )}
                        {showShapeSwitchPanel && (
                          <ConvertElementTypePopup app={this} />
                        )}
                      </ExcalidrawActionManagerContext.Provider>
                      {this.renderEmbeddables()}
                    </ExcalidrawElementsContext.Provider>
                  </ExcalidrawAppStateContext.Provider>
                </ExcalidrawSetAppStateContext.Provider>
              </DeviceContext.Provider>
            </ExcalidrawContainerContext.Provider>
          </AppPropsContext.Provider>
        </AppContext.Provider>
      </div>
    );
  }

  public focusContainer: AppClassProperties["focusContainer"] = () => {
    this.excalidrawContainerRef.current?.focus();
  };

  public getSceneElementsIncludingDeleted = () => {
    return this.scene.getElementsIncludingDeleted();
  };

  public getSceneElementsMapIncludingDeleted = () => {
    return this.scene.getElementsMapIncludingDeleted();
  };

  public getSceneElements = () => {
    return this.scene.getNonDeletedElements();
  };

  public onInsertElements = (elements: readonly ExcalidrawElement[]) => {
    this.addElementsFromPasteOrLibrary({
      elements,
      position: "center",
      files: null,
    });
  };

  public onExportImage = async (
    type: keyof typeof EXPORT_IMAGE_TYPES,
    elements: ExportedElements,
    opts: { exportingFrame: ExcalidrawFrameLikeElement | null },
  ) => {
    trackEvent("export", type, "ui");
    const fileHandle = await exportCanvas(
      type,
      elements,
      this.state,
      this.files,
      {
        exportBackground: this.state.exportBackground,
        name: this.getName(),
        viewBackgroundColor: this.state.viewBackgroundColor,
        exportingFrame: opts.exportingFrame,
      },
    )
      .catch(muteFSAbortError)
      .catch((error) => {
        console.error(error);
        this.setState({ errorMessage: error.message });
      });

    if (
      this.state.exportEmbedScene &&
      fileHandle &&
      isImageFileHandle(fileHandle)
    ) {
      this.setState({ fileHandle });
    }
  };

  private magicGenerations = new Map<
    ExcalidrawIframeElement["id"],
    MagicGenerationData
  >();

  private updateMagicGeneration = ({
    frameElement,
    data,
  }: {
    frameElement: ExcalidrawIframeElement;
    data: MagicGenerationData;
  }) => {
    if (data.status === "pending") {
      // We don't wanna persist pending state to storage. It should be in-app
      // state only.
      // Thus reset so that we prefer local cache (if there was some
      // generationData set previously)
      this.scene.mutateElement(
        frameElement,
        {
          customData: { generationData: undefined },
        },
        { informMutation: false, isDragging: false },
      );
    } else {
      this.scene.mutateElement(
        frameElement,
        {
          customData: { generationData: data },
        },
        { informMutation: false, isDragging: false },
      );
    }
    this.magicGenerations.set(frameElement.id, data);
    this.triggerRender();
  };

  public plugins: {
    diagramToCode?: {
      generate: GenerateDiagramToCode;
    };
  } = {};

  public setPlugins(plugins: Partial<App["plugins"]>) {
    Object.assign(this.plugins, plugins);
  }

  private async onMagicFrameGenerate(
    magicFrame: ExcalidrawMagicFrameElement,
    source: "button" | "upstream",
  ) {
    const generateDiagramToCode = this.plugins.diagramToCode?.generate;

    if (!generateDiagramToCode) {
      this.setState({
        errorMessage: "No diagram to code plugin found",
      });
      return;
    }

    const magicFrameChildren = getElementsOverlappingFrame(
      this.scene.getNonDeletedElements(),
      magicFrame,
    ).filter((el) => !isMagicFrameElement(el));

    if (!magicFrameChildren.length) {
      if (source === "button") {
        this.setState({ errorMessage: "Cannot generate from an empty frame" });
        trackEvent("ai", "generate (no-children)", "d2c");
      } else {
        this.setActiveTool({ type: "magicframe" });
      }
      return;
    }

    const frameElement = this.insertIframeElement({
      sceneX: magicFrame.x + magicFrame.width + 30,
      sceneY: magicFrame.y,
      width: magicFrame.width,
      height: magicFrame.height,
    });

    if (!frameElement) {
      return;
    }

    this.updateMagicGeneration({
      frameElement,
      data: { status: "pending" },
    });

    this.setState({
      selectedElementIds: { [frameElement.id]: true },
    });

    trackEvent("ai", "generate (start)", "d2c");
    try {
      const { html } = await generateDiagramToCode({
        frame: magicFrame,
        children: magicFrameChildren,
      });

      trackEvent("ai", "generate (success)", "d2c");

      if (!html.trim()) {
        this.updateMagicGeneration({
          frameElement,
          data: {
            status: "error",
            code: "ERR_OAI",
            message: "Nothing genereated :(",
          },
        });
        return;
      }

      const parsedHtml =
        html.includes("<!DOCTYPE html>") && html.includes("</html>")
          ? html.slice(
              html.indexOf("<!DOCTYPE html>"),
              html.indexOf("</html>") + "</html>".length,
            )
          : html;

      this.updateMagicGeneration({
        frameElement,
        data: { status: "done", html: parsedHtml },
      });
    } catch (error: any) {
      trackEvent("ai", "generate (failed)", "d2c");
      this.updateMagicGeneration({
        frameElement,
        data: {
          status: "error",
          code: "ERR_OAI",
          message: error.message || "Unknown error during generation",
        },
      });
    }
  }

  private onIframeSrcCopy(element: ExcalidrawIframeElement) {
    if (element.customData?.generationData?.status === "done") {
      copyTextToSystemClipboard(element.customData.generationData.html);
      this.setToast({
        message: "copied to clipboard",
        closable: false,
        duration: 1500,
      });
    }
  }

  public onMagicframeToolSelect = () => {
    const selectedElements = this.scene.getSelectedElements({
      selectedElementIds: this.state.selectedElementIds,
    });

    if (selectedElements.length === 0) {
      this.setActiveTool({ type: TOOL_TYPE.magicframe });
      trackEvent("ai", "tool-select (empty-selection)", "d2c");
    } else {
      const selectedMagicFrame: ExcalidrawMagicFrameElement | false =
        selectedElements.length === 1 &&
        isMagicFrameElement(selectedElements[0]) &&
        selectedElements[0];

      // case: user selected elements containing frame-like(s) or are frame
      // members, we don't want to wrap into another magicframe
      // (unless the only selected element is a magic frame which we reuse)
      if (
        !selectedMagicFrame &&
        selectedElements.some((el) => isFrameLikeElement(el) || el.frameId)
      ) {
        this.setActiveTool({ type: TOOL_TYPE.magicframe });
        return;
      }

      trackEvent("ai", "tool-select (existing selection)", "d2c");

      let frame: ExcalidrawMagicFrameElement;
      if (selectedMagicFrame) {
        // a single magicframe already selected -> use it
        frame = selectedMagicFrame;
      } else {
        // selected elements aren't wrapped in magic frame yet -> wrap now

        const [minX, minY, maxX, maxY] = getCommonBounds(selectedElements);
        const padding = 50;

        frame = newMagicFrameElement({
          ...FRAME_STYLE,
          x: minX - padding,
          y: minY - padding,
          width: maxX - minX + padding * 2,
          height: maxY - minY + padding * 2,
          opacity: 100,
          locked: false,
        });

        this.scene.insertElement(frame);

        for (const child of selectedElements) {
          this.scene.mutateElement(child, { frameId: frame.id });
        }

        this.setState({
          selectedElementIds: { [frame.id]: true },
        });
      }

      this.onMagicFrameGenerate(frame, "upstream");
    }
  };

  private openEyeDropper = ({ type }: { type: "stroke" | "background" }) => {
    this.updateEditorAtom(activeEyeDropperAtom, {
      swapPreviewOnAlt: true,
      colorPickerType:
        type === "stroke" ? "elementStroke" : "elementBackground",
      onSelect: (color, event) => {
        const shouldUpdateStrokeColor =
          (type === "background" && event.altKey) ||
          (type === "stroke" && !event.altKey);
        const selectedElements = this.scene.getSelectedElements(this.state);
        if (
          !selectedElements.length ||
          this.state.activeTool.type !== "selection"
        ) {
          if (shouldUpdateStrokeColor) {
            this.syncActionResult({
              appState: { ...this.state, currentItemStrokeColor: color },
              captureUpdate: CaptureUpdateAction.IMMEDIATELY,
            });
          } else {
            this.syncActionResult({
              appState: { ...this.state, currentItemBackgroundColor: color },
              captureUpdate: CaptureUpdateAction.IMMEDIATELY,
            });
          }
        } else {
          this.updateScene({
            elements: this.scene.getElementsIncludingDeleted().map((el) => {
              if (this.state.selectedElementIds[el.id]) {
                return newElementWith(el, {
                  [shouldUpdateStrokeColor ? "strokeColor" : "backgroundColor"]:
                    color,
                });
              }
              return el;
            }),
            captureUpdate: CaptureUpdateAction.IMMEDIATELY,
          });
        }
      },
      keepOpenOnAlt: false,
    });
  };

  public dismissLinearEditor = () => {
    setTimeout(() => {
      if (this.state.selectedLinearElement?.isEditing) {
        this.setState({
          selectedLinearElement: {
            ...this.state.selectedLinearElement,
            isEditing: false,
          },
        });
      }
    });
  };

  public syncActionResult = withBatchedUpdates((actionResult: ActionResult) => {
    if (this.unmounted || actionResult === false) {
      return;
    }

    this.store.scheduleAction(actionResult.captureUpdate);

    let didUpdate = false;

    let editingTextElement: AppState["editingTextElement"] | null = null;
    if (actionResult.elements) {
      this.scene.replaceAllElements(actionResult.elements);
      didUpdate = true;
    }

    if (actionResult.files) {
      this.addMissingFiles(actionResult.files, actionResult.replaceFiles);
      this.addNewImagesToImageCache();
    }

    if (actionResult.appState || editingTextElement || this.state.contextMenu) {
      let viewModeEnabled = actionResult?.appState?.viewModeEnabled || false;
      let zenModeEnabled = actionResult?.appState?.zenModeEnabled || false;
      const theme =
        actionResult?.appState?.theme || this.props.theme || THEME.LIGHT;
      const name = actionResult?.appState?.name ?? this.state.name;
      const errorMessage =
        actionResult?.appState?.errorMessage ?? this.state.errorMessage;
      if (typeof this.props.viewModeEnabled !== "undefined") {
        viewModeEnabled = this.props.viewModeEnabled;
      }

      if (typeof this.props.zenModeEnabled !== "undefined") {
        zenModeEnabled = this.props.zenModeEnabled;
      }

      editingTextElement = actionResult.appState?.editingTextElement || null;

      // make sure editingTextElement points to latest element reference
      if (actionResult.elements && editingTextElement) {
        actionResult.elements.forEach((element) => {
          if (
            editingTextElement?.id === element.id &&
            editingTextElement !== element &&
            isNonDeletedElement(element) &&
            isTextElement(element)
          ) {
            editingTextElement = element;
          }
        });
      }

      if (editingTextElement?.isDeleted) {
        editingTextElement = null;
      }

      this.setState((prevAppState) => {
        const actionAppState = actionResult.appState || {};

        return {
          ...prevAppState,
          ...actionAppState,
          // NOTE this will prevent opening context menu using an action
          // or programmatically from the host, so it will need to be
          // rewritten later
          contextMenu: null,
          editingTextElement,
          viewModeEnabled,
          zenModeEnabled,
          theme,
          name,
          errorMessage,
        };
      });

      didUpdate = true;
    }

    if (!didUpdate) {
      this.scene.triggerUpdate();
    }
  });

  // Lifecycle

  private onBlur = withBatchedUpdates(() => {
    isHoldingSpace = false;
    this.setState({ isBindingEnabled: true });
  });

  private onUnload = () => {
    this.onBlur();
  };

  private disableEvent: EventListener = (event) => {
    event.preventDefault();
  };

  private resetHistory = () => {
    this.history.clear();
  };

  private resetStore = () => {
    this.store.clear();
  };

  /**
   * Resets scene & history.
   * ! Do not use to clear scene user action !
   */
  private resetScene = withBatchedUpdates(
    (opts?: { resetLoadingState: boolean }) => {
      this.scene.replaceAllElements([]);
      this.setState((state) => ({
        ...getDefaultAppState(),
        isLoading: opts?.resetLoadingState ? false : state.isLoading,
        theme: this.state.theme,
      }));
      this.resetStore();
      this.resetHistory();
    },
  );

  private initializeScene = async () => {
    if ("launchQueue" in window && "LaunchParams" in window) {
      (window as any).launchQueue.setConsumer(
        async (launchParams: { files: any[] }) => {
          if (!launchParams.files.length) {
            return;
          }
          const fileHandle = launchParams.files[0];
          const blob: Blob = await fileHandle.getFile();
          this.loadFileToCanvas(
            new File([blob], blob.name || "", { type: blob.type }),
            fileHandle,
          );
        },
      );
    }

    if (this.props.theme) {
      this.setState({ theme: this.props.theme });
    }
    if (!this.state.isLoading) {
      this.setState({ isLoading: true });
    }
    let initialData = null;
    try {
      if (typeof this.props.initialData === "function") {
        initialData = (await this.props.initialData()) || null;
      } else {
        initialData = (await this.props.initialData) || null;
      }
      if (initialData?.libraryItems) {
        this.library
          .updateLibrary({
            libraryItems: initialData.libraryItems,
            merge: true,
          })
          .catch((error) => {
            console.error(error);
          });
      }
    } catch (error: any) {
      console.error(error);
      initialData = {
        appState: {
          errorMessage:
            error.message ||
            "Encountered an error during importing or restoring scene data",
        },
      };
    }
    const scene = restore(initialData, null, null, { repairBindings: true });
    scene.appState = {
      ...scene.appState,
      theme: this.props.theme || scene.appState.theme,
      // we're falling back to current (pre-init) state when deciding
      // whether to open the library, to handle a case where we
      // update the state outside of initialData (e.g. when loading the app
      // with a library install link, which should auto-open the library)
      openSidebar: scene.appState?.openSidebar || this.state.openSidebar,
      activeTool:
        scene.appState.activeTool.type === "image"
          ? { ...scene.appState.activeTool, type: "selection" }
          : scene.appState.activeTool,
      isLoading: false,
      toast: this.state.toast,
    };
    if (this.props.scrollConstraints) {
      scene.appState = {
        ...scene.appState,
        ...calculateConstrainedScrollCenter(this.state, scene.appState),
      };
    } else if (initialData?.scrollToContent) {
      scene.appState = {
        ...scene.appState,
        ...calculateScrollCenter(scene.elements, {
          ...scene.appState,
          width: this.state.width,
          height: this.state.height,
          offsetTop: this.state.offsetTop,
          offsetLeft: this.state.offsetLeft,
          scrollConstraints: this.state.scrollConstraints,
        }),
      };
    }

    this.resetStore();
    this.resetHistory();
    this.syncActionResult({
      ...scene,
      captureUpdate: CaptureUpdateAction.NEVER,
    });

    // clear the shape and image cache so that any images in initialData
    // can be loaded fresh
    this.clearImageShapeCache();

    // manually loading the font faces seems faster even in browsers that do fire the loadingdone event
    this.fonts.loadSceneFonts().then((fontFaces) => {
      this.fonts.onLoaded(fontFaces);
    });

    if (isElementLink(window.location.href)) {
      this.scrollToContent(window.location.href, { animate: false });
    }
  };

  private isMobileBreakpoint = (width: number, height: number) => {
    return (
      width < MQ_MAX_WIDTH_PORTRAIT ||
      (height < MQ_MAX_HEIGHT_LANDSCAPE && width < MQ_MAX_WIDTH_LANDSCAPE)
    );
  };

  private refreshViewportBreakpoints = () => {
    const container = this.excalidrawContainerRef.current;
    if (!container) {
      return;
    }

    const { clientWidth: viewportWidth, clientHeight: viewportHeight } =
      document.body;

    const prevViewportState = this.device.viewport;

    const nextViewportState = updateObject(prevViewportState, {
      isLandscape: viewportWidth > viewportHeight,
      isMobile: this.isMobileBreakpoint(viewportWidth, viewportHeight),
    });

    if (prevViewportState !== nextViewportState) {
      this.device = { ...this.device, viewport: nextViewportState };
      return true;
    }
    return false;
  };

  private refreshEditorBreakpoints = () => {
    const container = this.excalidrawContainerRef.current;
    if (!container) {
      return;
    }

    const { width: editorWidth, height: editorHeight } =
      container.getBoundingClientRect();

    const sidebarBreakpoint =
      this.props.UIOptions.dockedSidebarBreakpoint != null
        ? this.props.UIOptions.dockedSidebarBreakpoint
        : MQ_RIGHT_SIDEBAR_MIN_WIDTH;

    const prevEditorState = this.device.editor;

    const nextEditorState = updateObject(prevEditorState, {
      isMobile: this.isMobileBreakpoint(editorWidth, editorHeight),
      canFitSidebar: editorWidth > sidebarBreakpoint,
    });

    if (prevEditorState !== nextEditorState) {
      this.device = { ...this.device, editor: nextEditorState };
      return true;
    }
    return false;
  };

  private clearImageShapeCache(filesMap?: BinaryFiles) {
    const files = filesMap ?? this.files;
    this.scene.getNonDeletedElements().forEach((element) => {
      if (isInitializedImageElement(element) && files[element.fileId]) {
        this.imageCache.delete(element.fileId);
        ShapeCache.delete(element);
      }
    });
  }

  public async componentDidMount() {
    this.unmounted = false;
    this.excalidrawContainerValue.container =
      this.excalidrawContainerRef.current;

    if (isTestEnv() || isDevEnv()) {
      const setState = this.setState.bind(this);
      Object.defineProperties(window.h, {
        state: {
          configurable: true,
          get: () => {
            return this.state;
          },
        },
        setState: {
          configurable: true,
          value: (...args: Parameters<typeof setState>) => {
            return this.setState(...args);
          },
        },
        app: {
          configurable: true,
          value: this,
        },
        history: {
          configurable: true,
          value: this.history,
        },
        store: {
          configurable: true,
          value: this.store,
        },
        fonts: {
          configurable: true,
          value: this.fonts,
        },
      });
    }

    this.store.onDurableIncrementEmitter.on((increment) => {
      this.history.record(increment.delta);
    });

    const { onIncrement } = this.props;

    // per. optimmisation, only subscribe if there is the `onIncrement` prop registered, to avoid unnecessary computation
    if (onIncrement) {
      this.store.onStoreIncrementEmitter.on((increment) => {
        onIncrement(increment);
      });
    }

    this.scene.onUpdate(this.triggerRender);
    this.addEventListeners();

    if (this.props.autoFocus && this.excalidrawContainerRef.current) {
      this.focusContainer();
    }

    if (
      // bounding rects don't work in tests so updating
      // the state on init would result in making the test enviro run
      // in mobile breakpoint (0 width/height), making everything fail
      !isTestEnv()
    ) {
      this.refreshViewportBreakpoints();
      this.refreshEditorBreakpoints();
    }

    if (supportsResizeObserver && this.excalidrawContainerRef.current) {
      this.resizeObserver = new ResizeObserver(() => {
        this.refreshEditorBreakpoints();
        this.updateDOMRect();
      });
      this.resizeObserver?.observe(this.excalidrawContainerRef.current);
    }

    const searchParams = new URLSearchParams(window.location.search.slice(1));

    if (searchParams.has("web-share-target")) {
      // Obtain a file that was shared via the Web Share Target API.
      this.restoreFileFromShare();
    } else {
      this.updateDOMRect(this.initializeScene);
    }

    // note that this check seems to always pass in localhost
    if (isBrave() && !isMeasureTextSupported()) {
      this.setState({
        errorMessage: <BraveMeasureTextError />,
      });
    }
  }

  public componentWillUnmount() {
    (window as any).launchQueue?.setConsumer(() => {});
    this.renderer.destroy();
    this.scene.destroy();
    this.scene = new Scene();
    this.fonts = new Fonts(this.scene);
    this.renderer = new Renderer(this.scene);
    this.files = {};
    this.imageCache.clear();
    this.resizeObserver?.disconnect();
    this.unmounted = true;
    this.removeEventListeners();
    this.library.destroy();
    this.laserTrails.stop();
    this.eraserTrail.stop();
    this.onChangeEmitter.clear();
    this.store.onStoreIncrementEmitter.clear();
    this.store.onDurableIncrementEmitter.clear();
    ShapeCache.destroy();
    SnapCache.destroy();
    clearTimeout(touchTimeout);
    isSomeElementSelected.clearCache();
    selectGroupsForSelectedElements.clearCache();
    touchTimeout = 0;
    document.documentElement.style.overscrollBehaviorX = "";
  }

  private onResize = withBatchedUpdates(() => {
    this.scene
      .getElementsIncludingDeleted()
      .forEach((element) => ShapeCache.delete(element));
    this.refreshViewportBreakpoints();
    this.updateDOMRect();
    if (!supportsResizeObserver) {
      this.refreshEditorBreakpoints();
    }
    if (this.state.scrollConstraints) {
      this.setState((state) => constrainScrollState(state));
    } else {
      this.setState({});
    }
  });

  /** generally invoked only if fullscreen was invoked programmatically */
  private onFullscreenChange = () => {
    if (
      // points to the iframe element we fullscreened
      !document.fullscreenElement &&
      this.state.activeEmbeddable?.state === "active"
    ) {
      this.setState({
        activeEmbeddable: null,
      });
    }
  };

  private removeEventListeners() {
    this.onRemoveEventListenersEmitter.trigger();
  }

  private addEventListeners() {
    // remove first as we can add event listeners multiple times
    this.removeEventListeners();

    // -------------------------------------------------------------------------
    //                        view+edit mode listeners
    // -------------------------------------------------------------------------

    if (this.props.handleKeyboardGlobally) {
      this.onRemoveEventListenersEmitter.once(
        addEventListener(document, EVENT.KEYDOWN, this.onKeyDown, false),
      );
    }

    this.onRemoveEventListenersEmitter.once(
      addEventListener(
        this.excalidrawContainerRef.current,
        EVENT.WHEEL,
        this.handleWheel,
        { passive: false },
      ),
      addEventListener(window, EVENT.MESSAGE, this.onWindowMessage, false),
      addEventListener(document, EVENT.POINTER_UP, this.removePointer, {
        passive: false,
      }), // #3553
      addEventListener(document, EVENT.COPY, this.onCopy, { passive: false }),
      addEventListener(document, EVENT.KEYUP, this.onKeyUp, { passive: true }),
      addEventListener(
        document,
        EVENT.POINTER_MOVE,
        this.updateCurrentCursorPosition,
        { passive: false },
      ),
      // rerender text elements on font load to fix #637 && #1553
      addEventListener(
        document.fonts,
        "loadingdone",
        (event) => {
          const fontFaces = (event as FontFaceSetLoadEvent).fontfaces;
          this.fonts.onLoaded(fontFaces);
        },
        { passive: false },
      ),
      // Safari-only desktop pinch zoom
      addEventListener(
        document,
        EVENT.GESTURE_START,
        this.onGestureStart as any,
        false,
      ),
      addEventListener(
        document,
        EVENT.GESTURE_CHANGE,
        this.onGestureChange as any,
        false,
      ),
      addEventListener(
        document,
        EVENT.GESTURE_END,
        this.onGestureEnd as any,
        false,
      ),
      addEventListener(
        window,
        EVENT.FOCUS,
        () => {
          this.maybeCleanupAfterMissingPointerUp(null);
          // browsers (chrome?) tend to free up memory a lot, which results
          // in canvas context being cleared. Thus re-render on focus.
          this.triggerRender(true);
        },
        { passive: false },
      ),
    );

    if (this.state.viewModeEnabled) {
      return;
    }

    // -------------------------------------------------------------------------
    //                        edit-mode listeners only
    // -------------------------------------------------------------------------

    this.onRemoveEventListenersEmitter.once(
      addEventListener(
        document,
        EVENT.FULLSCREENCHANGE,
        this.onFullscreenChange,
        { passive: false },
      ),
      addEventListener(document, EVENT.PASTE, this.pasteFromClipboard, {
        passive: false,
      }),
      addEventListener(document, EVENT.CUT, this.onCut, { passive: false }),
      addEventListener(window, EVENT.RESIZE, this.onResize, false),
      addEventListener(window, EVENT.UNLOAD, this.onUnload, false),
      addEventListener(window, EVENT.BLUR, this.onBlur, false),
      addEventListener(
        this.excalidrawContainerRef.current,
        EVENT.WHEEL,
        this.handleWheel,
        { passive: false },
      ),
      addEventListener(
        this.excalidrawContainerRef.current,
        EVENT.DRAG_OVER,
        this.disableEvent,
        false,
      ),
      addEventListener(
        this.excalidrawContainerRef.current,
        EVENT.DROP,
        this.disableEvent,
        false,
      ),
    );

    if (this.props.detectScroll) {
      this.onRemoveEventListenersEmitter.once(
        addEventListener(
          getNearestScrollableContainer(this.excalidrawContainerRef.current!),
          EVENT.SCROLL,
          this.onScroll,
          { passive: false },
        ),
      );
    }
  }

  componentDidUpdate(prevProps: AppProps, prevState: AppState) {
    this.updateEmbeddables();
    const elements = this.scene.getElementsIncludingDeleted();
    const elementsMap = this.scene.getElementsMapIncludingDeleted();

    if (!this.state.showWelcomeScreen && !elements.length) {
      this.setState({ showWelcomeScreen: true });
    }

    if (
      prevProps.UIOptions.dockedSidebarBreakpoint !==
      this.props.UIOptions.dockedSidebarBreakpoint
    ) {
      this.refreshEditorBreakpoints();
    }

    const hasFollowedPersonLeft =
      prevState.userToFollow &&
      !this.state.collaborators.has(prevState.userToFollow.socketId);

    if (hasFollowedPersonLeft) {
      this.maybeUnfollowRemoteUser();
    }

    if (
      prevState.zoom.value !== this.state.zoom.value ||
      prevState.scrollX !== this.state.scrollX ||
      prevState.scrollY !== this.state.scrollY
    ) {
      this.props?.onScrollChange?.(
        this.state.scrollX,
        this.state.scrollY,
        this.state.zoom,
      );
      this.onScrollChangeEmitter.trigger(
        this.state.scrollX,
        this.state.scrollY,
        this.state.zoom,
      );
    }

    if (prevState.userToFollow !== this.state.userToFollow) {
      if (prevState.userToFollow) {
        this.onUserFollowEmitter.trigger({
          userToFollow: prevState.userToFollow,
          action: "UNFOLLOW",
        });
      }

      if (this.state.userToFollow) {
        this.onUserFollowEmitter.trigger({
          userToFollow: this.state.userToFollow,
          action: "FOLLOW",
        });
      }
    }

    if (
      Object.keys(this.state.selectedElementIds).length &&
      isEraserActive(this.state)
    ) {
      this.setState({
        activeTool: updateActiveTool(this.state, { type: "selection" }),
      });
    }
    if (
      this.state.activeTool.type === "eraser" &&
      prevState.theme !== this.state.theme
    ) {
      setEraserCursor(this.interactiveCanvas, this.state.theme);
    }
    // Hide hyperlink popup if shown when element type is not selection
    if (
      prevState.activeTool.type === "selection" &&
      this.state.activeTool.type !== "selection" &&
      this.state.showHyperlinkPopup
    ) {
      this.setState({ showHyperlinkPopup: false });
    }
    if (prevProps.langCode !== this.props.langCode) {
      this.updateLanguage();
    }

    if (isEraserActive(prevState) && !isEraserActive(this.state)) {
      this.eraserTrail.endPath();
    }

    if (prevProps.viewModeEnabled !== this.props.viewModeEnabled) {
      this.setState({ viewModeEnabled: !!this.props.viewModeEnabled });
    }

    if (prevState.viewModeEnabled !== this.state.viewModeEnabled) {
      this.addEventListeners();
      this.deselectElements();
    }

    // cleanup
    if (
      (prevState.openDialog?.name === "elementLinkSelector" ||
        this.state.openDialog?.name === "elementLinkSelector") &&
      prevState.openDialog?.name !== this.state.openDialog?.name
    ) {
      this.deselectElements();
      this.setState({
        hoveredElementIds: {},
      });
    }

    if (prevProps.zenModeEnabled !== this.props.zenModeEnabled) {
      this.setState({ zenModeEnabled: !!this.props.zenModeEnabled });
    }

    if (prevProps.theme !== this.props.theme && this.props.theme) {
      this.setState({ theme: this.props.theme });
    }

    this.excalidrawContainerRef.current?.classList.toggle(
      "theme--dark",
      this.state.theme === THEME.DARK,
    );

    if (
      this.state.selectedLinearElement?.isEditing &&
      !this.state.selectedElementIds[this.state.selectedLinearElement.elementId]
    ) {
      // defer so that the scheduleCapture flag isn't reset via current update
      setTimeout(() => {
        // execute only if the condition still holds when the deferred callback
        // executes (it can be scheduled multiple times depending on how
        // many times the component renders)
        this.state.selectedLinearElement?.isEditing &&
          this.actionManager.executeAction(actionFinalize);
      });
    }

    // failsafe in case the state is being updated in incorrect order resulting
    // in the editingTextElement being now a deleted element
    if (this.state.editingTextElement?.isDeleted) {
      this.setState({ editingTextElement: null });
    }

    if (
      this.state.selectedLinearElement &&
      !this.state.selectedElementIds[this.state.selectedLinearElement.elementId]
    ) {
      // To make sure `selectedLinearElement` is in sync with `selectedElementIds`, however this shouldn't be needed once
      // we have a single API to update `selectedElementIds`
      this.setState({ selectedLinearElement: null });
    }

    this.store.commit(elementsMap, this.state);

    // Do not notify consumers if we're still loading the scene. Among other
    // potential issues, this fixes a case where the tab isn't focused during
    // init, which would trigger onChange with empty elements, which would then
    // override whatever is in localStorage currently.
    if (!this.state.isLoading) {
      this.props.onChange?.(elements, this.state, this.files);
      this.onChangeEmitter.trigger(elements, this.state, this.files);
    }

    if (this.state.scrollConstraints?.animateOnNextUpdate) {
      const newState = constrainScrollState(this.state, "rigid");
      const fromValues = {
        scrollX: this.state.scrollX,
        scrollY: this.state.scrollY,
        zoom: this.state.zoom.value,
      };
      const toValues = {
        scrollX: newState.scrollX,
        scrollY: newState.scrollY,
        zoom: newState.zoom.value,
      };

      if (areCanvasTranslatesClose(fromValues, toValues)) {
        return;
      }

      if (scrollConstraintsAnimationTimeout) {
        clearTimeout(scrollConstraintsAnimationTimeout);
      }

      scrollConstraintsAnimationTimeout = setTimeout(() => {
        this.cancelInProgressAnimation?.();
        this.animateToConstrainedArea(fromValues, toValues);
      }, 200);
    }
  }

  private renderInteractiveSceneCallback = ({
    atLeastOneVisibleElement,
    scrollBars,
    elementsMap,
  }: RenderInteractiveSceneCallback) => {
    if (scrollBars) {
      currentScrollBars = scrollBars;
    }
    const scrolledOutside =
      // hide when editing text
      this.state.editingTextElement
        ? false
        : !atLeastOneVisibleElement && elementsMap.size > 0;
    if (this.state.scrolledOutside !== scrolledOutside) {
      this.setState({ scrolledOutside });
    }

    this.scheduleImageRefresh();
  };

  private onScroll = debounce(() => {
    const { offsetTop, offsetLeft } = this.getCanvasOffsets();
    this.setState((state) => {
      if (state.offsetLeft === offsetLeft && state.offsetTop === offsetTop) {
        return null;
      }
      return { offsetTop, offsetLeft };
    });
  }, SCROLL_TIMEOUT);

  // Copy/paste

  private onCut = withBatchedUpdates((event: ClipboardEvent) => {
    const isExcalidrawActive = this.excalidrawContainerRef.current?.contains(
      document.activeElement,
    );
    if (!isExcalidrawActive || isWritableElement(event.target)) {
      return;
    }
    this.actionManager.executeAction(actionCut, "keyboard", event);
    event.preventDefault();
    event.stopPropagation();
  });

  private onCopy = withBatchedUpdates((event: ClipboardEvent) => {
    const isExcalidrawActive = this.excalidrawContainerRef.current?.contains(
      document.activeElement,
    );
    if (!isExcalidrawActive || isWritableElement(event.target)) {
      return;
    }
    this.actionManager.executeAction(actionCopy, "keyboard", event);
    event.preventDefault();
    event.stopPropagation();
  });

  private static resetTapTwice() {
    didTapTwice = false;
  }

  private onTouchStart = (event: TouchEvent) => {
    // fix for Apple Pencil Scribble (do not prevent for other devices)
    if (isIOS) {
      event.preventDefault();
    }

    if (!didTapTwice) {
      didTapTwice = true;
      clearTimeout(tappedTwiceTimer);
      tappedTwiceTimer = window.setTimeout(
        App.resetTapTwice,
        TAP_TWICE_TIMEOUT,
      );
      return;
    }
    // insert text only if we tapped twice with a single finger
    // event.touches.length === 1 will also prevent inserting text when user's zooming
    if (didTapTwice && event.touches.length === 1) {
      const touch = event.touches[0];
      // @ts-ignore
      this.handleCanvasDoubleClick({
        clientX: touch.clientX,
        clientY: touch.clientY,
      });
      didTapTwice = false;
      clearTimeout(tappedTwiceTimer);
    }

    if (event.touches.length === 2) {
      this.setState({
        selectedElementIds: makeNextSelectedElementIds({}, this.state),
        activeEmbeddable: null,
      });
    }
  };

  private onTouchEnd = (event: TouchEvent) => {
    this.resetContextMenuTimer();
    if (event.touches.length > 0) {
      this.setState({
        previousSelectedElementIds: {},
        selectedElementIds: makeNextSelectedElementIds(
          this.state.previousSelectedElementIds,
          this.state,
        ),
      });
    } else {
      gesture.pointers.clear();
    }
  };

  // TODO: this is so spaghetti, we should refactor it and cover it with tests
  public pasteFromClipboard = withBatchedUpdates(
    async (event: ClipboardEvent) => {
      const isPlainPaste = !!IS_PLAIN_PASTE;

      // #686
      const target = document.activeElement;
      const isExcalidrawActive =
        this.excalidrawContainerRef.current?.contains(target);
      if (event && !isExcalidrawActive) {
        return;
      }

      const elementUnderCursor = document.elementFromPoint(
        this.lastViewportPosition.x,
        this.lastViewportPosition.y,
      );
      if (
        event &&
        (!(elementUnderCursor instanceof HTMLCanvasElement) ||
          isWritableElement(target))
      ) {
        return;
      }

      const { x: sceneX, y: sceneY } = viewportCoordsToSceneCoords(
        {
          clientX: this.lastViewportPosition.x,
          clientY: this.lastViewportPosition.y,
        },
        this.state,
      );

      // must be called in the same frame (thus before any awaits) as the paste
      // event else some browsers (FF...) will clear the clipboardData
      // (something something security)
      let file = event?.clipboardData?.files[0];
      const data = await parseClipboard(event, isPlainPaste);
      if (!file && !isPlainPaste) {
        if (data.mixedContent) {
          return this.addElementsFromMixedContentPaste(data.mixedContent, {
            isPlainPaste,
            sceneX,
            sceneY,
          });
        } else if (data.text) {
          const string = data.text.trim();
          if (string.startsWith("<svg") && string.endsWith("</svg>")) {
            // ignore SVG validation/normalization which will be done during image
            // initialization
            file = SVGStringToFile(string);
          }
        }
      }

      // prefer spreadsheet data over image file (MS Office/Libre Office)
      if (isSupportedImageFile(file) && !data.spreadsheet) {
        if (!this.isToolSupported("image")) {
          this.setState({ errorMessage: t("errors.imageToolNotSupported") });
          return;
        }

        this.createImageElement({ sceneX, sceneY, imageFile: file });

        return;
      }

      if (this.props.onPaste) {
        try {
          if ((await this.props.onPaste(data, event)) === false) {
            return;
          }
        } catch (error: any) {
          console.error(error);
        }
      }

      if (data.errorMessage) {
        this.setState({ errorMessage: data.errorMessage });
      } else if (data.spreadsheet && !isPlainPaste) {
        this.setState({
          pasteDialog: {
            data: data.spreadsheet,
            shown: true,
          },
        });
      } else if (data.elements) {
        const elements = (
          data.programmaticAPI
            ? convertToExcalidrawElements(
                data.elements as ExcalidrawElementSkeleton[],
              )
            : data.elements
        ) as readonly ExcalidrawElement[];
        // TODO remove formatting from elements if isPlainPaste
        this.addElementsFromPasteOrLibrary({
          elements,
          files: data.files || null,
          position: "cursor",
          retainSeed: isPlainPaste,
        });
      } else if (data.text) {
        if (data.text && isMaybeMermaidDefinition(data.text)) {
          const api = await import("@excalidraw/mermaid-to-excalidraw");

          try {
            const { elements: skeletonElements, files } =
              await api.parseMermaidToExcalidraw(data.text);

            const elements = convertToExcalidrawElements(skeletonElements, {
              regenerateIds: true,
            });

            this.addElementsFromPasteOrLibrary({
              elements,
              files,
              position: "cursor",
            });

            return;
          } catch (err: any) {
            console.warn(
              `parsing pasted text as mermaid definition failed: ${err.message}`,
            );
          }
        }

        const nonEmptyLines = normalizeEOL(data.text)
          .split(/\n+/)
          .map((s) => s.trim())
          .filter(Boolean);

        const embbeddableUrls = nonEmptyLines
          .map((str) => maybeParseEmbedSrc(str))
          .filter((string) => {
            return (
              embeddableURLValidator(string, this.props.validateEmbeddable) &&
              (/^(http|https):\/\/[^\s/$.?#].[^\s]*$/.test(string) ||
                getEmbedLink(string)?.type === "video")
            );
          });

        if (
          !IS_PLAIN_PASTE &&
          embbeddableUrls.length > 0 &&
          // if there were non-embeddable text (lines) mixed in with embeddable
          // urls, ignore and paste as text
          embbeddableUrls.length === nonEmptyLines.length
        ) {
          const embeddables: NonDeleted<ExcalidrawEmbeddableElement>[] = [];
          for (const url of embbeddableUrls) {
            const prevEmbeddable: ExcalidrawEmbeddableElement | undefined =
              embeddables[embeddables.length - 1];
            const embeddable = this.insertEmbeddableElement({
              sceneX: prevEmbeddable
                ? prevEmbeddable.x + prevEmbeddable.width + 20
                : sceneX,
              sceneY,
              link: normalizeLink(url),
            });
            if (embeddable) {
              embeddables.push(embeddable);
            }
          }
          if (embeddables.length) {
            this.store.scheduleCapture();
            this.setState({
              selectedElementIds: Object.fromEntries(
                embeddables.map((embeddable) => [embeddable.id, true]),
              ),
            });
          }
          return;
        }
        this.addTextFromPaste(data.text, isPlainPaste);
      }
      this.setActiveTool({ type: "selection" });
      event?.preventDefault();
    },
  );

  addElementsFromPasteOrLibrary = (opts: {
    elements: readonly ExcalidrawElement[];
    files: BinaryFiles | null;
    position: { clientX: number; clientY: number } | "cursor" | "center";
    retainSeed?: boolean;
    fitToContent?: boolean;
  }) => {
    const elements = restoreElements(opts.elements, null, undefined);
    const [minX, minY, maxX, maxY] = getCommonBounds(elements);

    const elementsCenterX = distance(minX, maxX) / 2;
    const elementsCenterY = distance(minY, maxY) / 2;

    const clientX =
      typeof opts.position === "object"
        ? opts.position.clientX
        : opts.position === "cursor"
        ? this.lastViewportPosition.x
        : this.state.width / 2 + this.state.offsetLeft;
    const clientY =
      typeof opts.position === "object"
        ? opts.position.clientY
        : opts.position === "cursor"
        ? this.lastViewportPosition.y
        : this.state.height / 2 + this.state.offsetTop;

    const { x, y } = viewportCoordsToSceneCoords(
      { clientX, clientY },
      this.state,
    );

    const dx = x - elementsCenterX;
    const dy = y - elementsCenterY;

    const [gridX, gridY] = getGridPoint(dx, dy, this.getEffectiveGridSize());

    const { duplicatedElements } = duplicateElements({
      type: "everything",
      elements: elements.map((element) => {
        return newElementWith(element, {
          x: element.x + gridX - minX,
          y: element.y + gridY - minY,
        });
      }),
      randomizeSeed: !opts.retainSeed,
    });

    const prevElements = this.scene.getElementsIncludingDeleted();
    let nextElements = [...prevElements, ...duplicatedElements];

    const mappedNewSceneElements = this.props.onDuplicate?.(
      nextElements,
      prevElements,
    );

    nextElements = mappedNewSceneElements || nextElements;

    syncMovedIndices(nextElements, arrayToMap(duplicatedElements));

    const topLayerFrame = this.getTopLayerFrameAtSceneCoords({ x, y });

    if (topLayerFrame) {
      const eligibleElements = filterElementsEligibleAsFrameChildren(
        duplicatedElements,
        topLayerFrame,
      );
      addElementsToFrame(
        nextElements,
        eligibleElements,
        topLayerFrame,
        this.state,
      );
    }

    this.scene.replaceAllElements(nextElements);

    duplicatedElements.forEach((newElement) => {
      if (isTextElement(newElement) && isBoundToContainer(newElement)) {
        const container = getContainerElement(
          newElement,
          this.scene.getElementsMapIncludingDeleted(),
        );
        redrawTextBoundingBox(newElement, container, this.scene);
      }
    });

    // paste event may not fire FontFace loadingdone event in Safari, hence loading font faces manually
    if (isSafari) {
      Fonts.loadElementsFonts(duplicatedElements).then((fontFaces) => {
        this.fonts.onLoaded(fontFaces);
      });
    }

    if (opts.files) {
      this.addMissingFiles(opts.files);
    }

    const nextElementsToSelect =
      excludeElementsInFramesFromSelection(duplicatedElements);

    this.store.scheduleCapture();
    this.setState(
      {
        ...this.state,
        // keep sidebar (presumably the library) open if it's docked and
        // can fit.
        //
        // Note, we should close the sidebar only if we're dropping items
        // from library, not when pasting from clipboard. Alas.
        openSidebar:
          this.state.openSidebar &&
          this.device.editor.canFitSidebar &&
          editorJotaiStore.get(isSidebarDockedAtom)
            ? this.state.openSidebar
            : null,
        ...selectGroupsForSelectedElements(
          {
            editingGroupId: null,
            selectedElementIds: nextElementsToSelect.reduce(
              (acc: Record<ExcalidrawElement["id"], true>, element) => {
                if (!isBoundToContainer(element)) {
                  acc[element.id] = true;
                }
                return acc;
              },
              {},
            ),
          },
          this.scene.getNonDeletedElements(),
          this.state,
          this,
        ),
      },
      () => {
        if (opts.files) {
          this.addNewImagesToImageCache();
        }
      },
    );
    this.setActiveTool({ type: "selection" });

    if (opts.fitToContent) {
      this.scrollToContent(duplicatedElements, {
        fitToContent: true,
        canvasOffsets: this.getEditorUIOffsets(),
      });
    }
  };

  // TODO rewrite this to paste both text & images at the same time if
  // pasted data contains both
  private async addElementsFromMixedContentPaste(
    mixedContent: PastedMixedContent,
    {
      isPlainPaste,
      sceneX,
      sceneY,
    }: { isPlainPaste: boolean; sceneX: number; sceneY: number },
  ) {
    if (
      !isPlainPaste &&
      mixedContent.some((node) => node.type === "imageUrl") &&
      this.isToolSupported("image")
    ) {
      const imageURLs = mixedContent
        .filter((node) => node.type === "imageUrl")
        .map((node) => node.value);
      const responses = await Promise.all(
        imageURLs.map(async (url) => {
          try {
            return { file: await ImageURLToFile(url) };
          } catch (error: any) {
            let errorMessage = error.message;
            if (error.cause === "FETCH_ERROR") {
              errorMessage = t("errors.failedToFetchImage");
            } else if (error.cause === "UNSUPPORTED") {
              errorMessage = t("errors.unsupportedFileType");
            }
            return { errorMessage };
          }
        }),
      );
      let y = sceneY;
      let firstImageYOffsetDone = false;
      const nextSelectedIds: Record<ExcalidrawElement["id"], true> = {};
      for (const response of responses) {
        if (response.file) {
          const initializedImageElement = await this.createImageElement({
            sceneX,
            sceneY: y,
            imageFile: response.file,
          });

          if (initializedImageElement) {
            // vertically center first image in the batch
            if (!firstImageYOffsetDone) {
              firstImageYOffsetDone = true;
              y -= initializedImageElement.height / 2;
            }
            // hack to reset the `y` coord because we vertically center during
            // insertImageElement
            this.scene.mutateElement(
              initializedImageElement,
              { y },
              { informMutation: false, isDragging: false },
            );

            y = initializedImageElement.y + initializedImageElement.height + 25;

            nextSelectedIds[initializedImageElement.id] = true;
          }
        }
      }

      this.setState({
        selectedElementIds: makeNextSelectedElementIds(
          nextSelectedIds,
          this.state,
        ),
      });

      const error = responses.find((response) => !!response.errorMessage);
      if (error && error.errorMessage) {
        this.setState({ errorMessage: error.errorMessage });
      }
    } else {
      const textNodes = mixedContent.filter((node) => node.type === "text");
      if (textNodes.length) {
        this.addTextFromPaste(
          textNodes.map((node) => node.value).join("\n\n"),
          isPlainPaste,
        );
      }
    }
  }

  private addTextFromPaste(text: string, isPlainPaste = false) {
    const { x, y } = viewportCoordsToSceneCoords(
      {
        clientX: this.lastViewportPosition.x,
        clientY: this.lastViewportPosition.y,
      },
      this.state,
    );

    const textElementProps = {
      x,
      y,
      strokeColor: this.state.currentItemStrokeColor,
      backgroundColor: this.state.currentItemBackgroundColor,
      fillStyle: this.state.currentItemFillStyle,
      strokeWidth: this.state.currentItemStrokeWidth,
      strokeStyle: this.state.currentItemStrokeStyle,
      roundness: null,
      roughness: this.state.currentItemRoughness,
      opacity: this.state.currentItemOpacity,
      text,
      fontSize: this.state.currentItemFontSize,
      fontFamily: this.state.currentItemFontFamily,
      textAlign: DEFAULT_TEXT_ALIGN,
      verticalAlign: DEFAULT_VERTICAL_ALIGN,
      locked: false,
    };
    const fontString = getFontString({
      fontSize: textElementProps.fontSize,
      fontFamily: textElementProps.fontFamily,
    });
    const lineHeight = getLineHeight(textElementProps.fontFamily);
    const [x1, , x2] = getVisibleSceneBounds(this.state);
    // long texts should not go beyond 800 pixels in width nor should it go below 200 px
    const maxTextWidth = Math.max(Math.min((x2 - x1) * 0.5, 800), 200);
    const LINE_GAP = 10;
    let currentY = y;

    const lines = isPlainPaste ? [text] : text.split("\n");
    const textElements = lines.reduce(
      (acc: ExcalidrawTextElement[], line, idx) => {
        const originalText = normalizeText(line).trim();
        if (originalText.length) {
          const topLayerFrame = this.getTopLayerFrameAtSceneCoords({
            x,
            y: currentY,
          });

          let metrics = measureText(originalText, fontString, lineHeight);
          const isTextUnwrapped = metrics.width > maxTextWidth;

          const text = isTextUnwrapped
            ? wrapText(originalText, fontString, maxTextWidth)
            : originalText;

          metrics = isTextUnwrapped
            ? measureText(text, fontString, lineHeight)
            : metrics;

          const startX = x - metrics.width / 2;
          const startY = currentY - metrics.height / 2;

          const element = newTextElement({
            ...textElementProps,
            x: startX,
            y: startY,
            text,
            originalText,
            lineHeight,
            autoResize: !isTextUnwrapped,
            frameId: topLayerFrame ? topLayerFrame.id : null,
          });
          acc.push(element);
          currentY += element.height + LINE_GAP;
        } else {
          const prevLine = lines[idx - 1]?.trim();
          // add paragraph only if previous line was not empty, IOW don't add
          // more than one empty line
          if (prevLine) {
            currentY +=
              getLineHeightInPx(textElementProps.fontSize, lineHeight) +
              LINE_GAP;
          }
        }

        return acc;
      },
      [],
    );

    if (textElements.length === 0) {
      return;
    }

    this.scene.insertElements(textElements);
    this.store.scheduleCapture();
    this.setState({
      selectedElementIds: makeNextSelectedElementIds(
        Object.fromEntries(textElements.map((el) => [el.id, true])),
        this.state,
      ),
    });

    if (
      !isPlainPaste &&
      textElements.length > 1 &&
      PLAIN_PASTE_TOAST_SHOWN === false &&
      !this.device.editor.isMobile
    ) {
      this.setToast({
        message: t("toast.pasteAsSingleElement", {
          shortcut: getShortcutKey("CtrlOrCmd+Shift+V"),
        }),
        duration: 5000,
      });
      PLAIN_PASTE_TOAST_SHOWN = true;
    }
  }

  setAppState: React.Component<any, AppState>["setState"] = (
    state,
    callback,
  ) => {
    this.setState(state, callback);
  };

  removePointer = (event: React.PointerEvent<HTMLElement> | PointerEvent) => {
    if (touchTimeout) {
      this.resetContextMenuTimer();
    }

    gesture.pointers.delete(event.pointerId);
  };

  toggleLock = (source: "keyboard" | "ui" = "ui") => {
    if (!this.state.activeTool.locked) {
      trackEvent(
        "toolbar",
        "toggleLock",
        `${source} (${this.device.editor.isMobile ? "mobile" : "desktop"})`,
      );
    }
    this.setState((prevState) => {
      return {
        activeTool: {
          ...prevState.activeTool,
          ...updateActiveTool(
            this.state,
            prevState.activeTool.locked
              ? { type: "selection" }
              : prevState.activeTool,
          ),
          locked: !prevState.activeTool.locked,
        },
      };
    });
  };

  updateFrameRendering = (
    opts:
      | Partial<AppState["frameRendering"]>
      | ((
          prevState: AppState["frameRendering"],
        ) => Partial<AppState["frameRendering"]>),
  ) => {
    this.setState((prevState) => {
      const next =
        typeof opts === "function" ? opts(prevState.frameRendering) : opts;
      return {
        frameRendering: {
          enabled: next?.enabled ?? prevState.frameRendering.enabled,
          clip: next?.clip ?? prevState.frameRendering.clip,
          name: next?.name ?? prevState.frameRendering.name,
          outline: next?.outline ?? prevState.frameRendering.outline,
        },
      };
    });
  };

  togglePenMode = (force: boolean | null) => {
    this.setState((prevState) => {
      return {
        penMode: force ?? !prevState.penMode,
        penDetected: true,
      };
    });
  };

  onHandToolToggle = () => {
    this.actionManager.executeAction(actionToggleHandTool);
  };

  /**
   * Zooms on canvas viewport center
   */
  zoomCanvas = (
    /**
     * Decimal fraction, auto-clamped between MIN_ZOOM and MAX_ZOOM.
     * 1 = 100% zoom, 2 = 200% zoom, 0.5 = 50% zoom
     */
    value: number,
  ) => {
    this.setState(
      getStateForZoom(
        {
          viewportX: this.state.width / 2 + this.state.offsetLeft,
          viewportY: this.state.height / 2 + this.state.offsetTop,
          nextZoom: getNormalizedZoom(value),
        },
        this.state,
      ),
    );
  };

  private cancelInProgressAnimation: (() => void) | null = null;

  scrollToContent = (
    /**
     * target to scroll to
     *
     * - string - id of element or group, or url containing elementLink
     * - ExcalidrawElement | ExcalidrawElement[] - element(s) objects
     */
    target:
      | string
      | ExcalidrawElement
      | readonly ExcalidrawElement[] = this.scene.getNonDeletedElements(),
    opts?: (
      | {
          fitToContent?: boolean;
          fitToViewport?: never;
          viewportZoomFactor?: number;
          animate?: boolean;
          duration?: number;
        }
      | {
          fitToContent?: never;
          fitToViewport?: boolean;
          /** when fitToViewport=true, how much screen should the content cover,
           * between 0.1 (10%) and 1 (100%)
           */
          viewportZoomFactor?: number;
          animate?: boolean;
          duration?: number;
        }
    ) & {
      minZoom?: number;
      maxZoom?: number;
      canvasOffsets?: Offsets;
    },
  ) => {
    if (typeof target === "string") {
      let id: string | null;
      if (isElementLink(target)) {
        id = parseElementLinkFromURL(target);
      } else {
        id = target;
      }
      if (id) {
        const elements = this.scene.getElementsFromId(id);

        if (elements?.length) {
          this.scrollToContent(elements, {
            fitToContent: opts?.fitToContent ?? true,
            animate: opts?.animate ?? true,
          });
        } else if (isElementLink(target)) {
          this.setState({
            toast: {
              message: t("elementLink.notFound"),
              duration: 3000,
              closable: true,
            },
          });
        }
      }
      return;
    }

    this.cancelInProgressAnimation?.();

    // convert provided target into ExcalidrawElement[] if necessary
    const targetElements = Array.isArray(target) ? target : [target];

    let zoom = this.state.zoom;
    let scrollX = this.state.scrollX;
    let scrollY = this.state.scrollY;

    if (opts?.fitToContent || opts?.fitToViewport) {
      const { appState } = zoomToFit({
        canvasOffsets: opts.canvasOffsets,
        targetElements,
        appState: this.state,
        fitToViewport: !!opts?.fitToViewport,
        viewportZoomFactor: opts?.viewportZoomFactor,
        minZoom: opts?.minZoom,
        maxZoom: opts?.maxZoom,
      });
      zoom = appState.zoom;
      scrollX = appState.scrollX;
      scrollY = appState.scrollY;
    } else {
      // compute only the viewport location, without any zoom adjustment
      const scroll = calculateScrollCenter(targetElements, this.state);
      scrollX = scroll.scrollX;
      scrollY = scroll.scrollY;
    }

    // when animating, we use RequestAnimationFrame to prevent the animation
    // from slowing down other processes
    if (opts?.animate) {
      const fromValues = {
        scrollX: this.state.scrollX,
        scrollY: this.state.scrollY,
        zoom: this.state.zoom.value,
      };

      const toValues = { scrollX, scrollY, zoom: zoom.value };

      this.animateTranslateCanvas({
        fromValues,
        toValues,
        duration: opts?.duration ?? 500,
        onStart: () => {
          this.setState({ shouldCacheIgnoreZoom: true });
        },
        onEnd: () => {
          this.setState({ shouldCacheIgnoreZoom: false });
        },
        onCancel: () => {
          this.setState({ shouldCacheIgnoreZoom: false });
        },
      });
    } else {
      this.setState({ scrollX, scrollY, zoom });
    }
  };

  private maybeUnfollowRemoteUser = () => {
    if (this.state.userToFollow) {
      this.setState({ userToFollow: null });
    }
  };

  /** use when changing scrollX/scrollY/zoom based on user interaction */
  private translateCanvas: React.Component<any, AppState>["setState"] = (
    stateUpdate,
  ) => {
    this.cancelInProgressAnimation?.();
    this.maybeUnfollowRemoteUser();

    if (scrollConstraintsAnimationTimeout) {
      clearTimeout(scrollConstraintsAnimationTimeout);
    }

    const partialNewState =
      typeof stateUpdate === "function"
        ? (
            stateUpdate as (
              prevState: Readonly<AppState>,
              props: Readonly<AppProps>,
            ) => AppState
          )(this.state, this.props)
        : stateUpdate;

    const newState: AppState = {
      ...this.state,
      ...partialNewState,
      ...(this.state.scrollConstraints && {
        // manually reset if setState in onCancel wasn't committed yet
        shouldCacheIgnoreZoom: false,
      }),
    };

    // RULE: cannot go below the minimum zoom level if zoom lock is enabled
    const constrainedState =
      newState.scrollConstraints && newState.scrollConstraints.lockZoom
        ? constrainScrollState(newState, "elastic")
        : newState;
    if (constrainedState.zoom.value > newState.zoom.value) {
      newState.zoom = constrainedState.zoom;
      newState.scrollX = constrainedState.scrollX;
      newState.scrollY = constrainedState.scrollY;

      this.debounceConstrainScrollState(newState);
      return;
    }

    this.setState(newState);
    if (this.state.scrollConstraints) {
      // debounce to allow centering on user's cursor position before constraining
      if (newState.zoom.value !== this.state.zoom.value) {
        this.debounceConstrainScrollState(newState);
      } else {
        this.setState(constrainScrollState(newState));
      }
    }
  };

  private debounceConstrainScrollState = debounce((state: AppState) => {
    const newState = constrainScrollState(state, "rigid");

    const fromValues = {
      scrollX: this.state.scrollX,
      scrollY: this.state.scrollY,
      zoom: this.state.zoom.value,
    };
    const toValues = {
      scrollX: newState.scrollX,
      scrollY: newState.scrollY,
      zoom: newState.zoom.value,
    };

    if (areCanvasTranslatesClose(fromValues, toValues)) {
      return;
    }

    this.cancelInProgressAnimation?.();
    this.animateToConstrainedArea(fromValues, toValues);
  }, 200);

  private animateToConstrainedArea = (
    fromValues: AnimateTranslateCanvasValues,
    toValues: AnimateTranslateCanvasValues,
  ) => {
    const cleanUp = () => {
      this.setState((state) => ({
        shouldCacheIgnoreZoom: false,
        scrollConstraints: {
          ...state.scrollConstraints!,
          animateOnNextUpdate: false,
        },
      }));
    };

    this.animateTranslateCanvas({
      fromValues,
      toValues,
      duration: 200,
      onStart: () => {
        this.setState((state) => {
          return {
            shouldCacheIgnoreZoom: true,
            scrollConstraints: {
              ...state.scrollConstraints!,
              animateOnNextUpdate: false,
            },
          };
        });
      },
      onEnd: cleanUp,
      onCancel: cleanUp,
    });
  };

  private animateTranslateCanvas = ({
    fromValues,
    toValues,
    duration,
    onStart,
    onEnd,
    onCancel,
  }: {
    fromValues: AnimateTranslateCanvasValues;
    toValues: AnimateTranslateCanvasValues;
    duration: number;
    onStart: () => void;
    onEnd: () => void;
    onCancel: () => void;
  }) => {
    const cancel = easeToValuesRAF({
      fromValues,
      toValues,
      interpolateValue: (from, to, progress, key) => {
        // for zoom, use different easing
        if (key === "zoom") {
          return from * Math.pow(to / from, easeOut(progress));
        }
        // handle using default
        return undefined;
      },
      onStep: ({ scrollX, scrollY, zoom }) => {
        this.setState({
          scrollX,
          scrollY,
          zoom: { value: zoom },
        });
      },
      onStart,
      onEnd,
      onCancel,
      duration,
    });

    this.cancelInProgressAnimation = () => {
      cancel();
      this.cancelInProgressAnimation = null;
    };
  };

  setToast = (
    toast: {
      message: string;
      closable?: boolean;
      duration?: number;
    } | null,
  ) => {
    this.setState({ toast });
  };

  restoreFileFromShare = async () => {
    try {
      const webShareTargetCache = await caches.open("web-share-target");

      const response = await webShareTargetCache.match("shared-file");
      if (response) {
        const blob = await response.blob();
        const file = new File([blob], blob.name || "", { type: blob.type });
        this.loadFileToCanvas(file, null);
        await webShareTargetCache.delete("shared-file");
        window.history.replaceState(null, APP_NAME, window.location.pathname);
      }
    } catch (error: any) {
      this.setState({ errorMessage: error.message });
    }
  };

  /**
   * adds supplied files to existing files in the appState.
   * NOTE if file already exists in editor state, the file data is not updated
   * */
  public addFiles: ExcalidrawImperativeAPI["addFiles"] = withBatchedUpdates(
    (files) => {
      const { addedFiles } = this.addMissingFiles(files);

      this.clearImageShapeCache(addedFiles);
      this.scene.triggerUpdate();

      this.addNewImagesToImageCache();
    },
  );

  private addMissingFiles = (
    files: BinaryFiles | BinaryFileData[],
    replace = false,
  ) => {
    const nextFiles = replace ? {} : { ...this.files };
    const addedFiles: BinaryFiles = {};

    const _files = Array.isArray(files) ? files : Object.values(files);

    for (const fileData of _files) {
      if (nextFiles[fileData.id]) {
        continue;
      }

      addedFiles[fileData.id] = fileData;
      nextFiles[fileData.id] = fileData;

      if (fileData.mimeType === MIME_TYPES.svg) {
        try {
          const restoredDataURL = getDataURL_sync(
            normalizeSVG(dataURLToString(fileData.dataURL)),
            MIME_TYPES.svg,
          );
          if (fileData.dataURL !== restoredDataURL) {
            // bump version so persistence layer can update the store
            fileData.version = (fileData.version ?? 1) + 1;
            fileData.dataURL = restoredDataURL;
          }
        } catch (error) {
          console.error(error);
        }
      }
    }

    this.files = nextFiles;

    return { addedFiles };
  };

  public updateScene = withBatchedUpdates(
    <K extends keyof AppState>(sceneData: {
      elements?: SceneData["elements"];
      appState?: Pick<AppState, K> | null;
      collaborators?: SceneData["collaborators"];
      /**
       *  Controls which updates should be captured by the `Store`. Captured updates are emmitted and listened to by other components, such as `History` for undo / redo purposes.
       *
       *  - `CaptureUpdateAction.IMMEDIATELY`: Updates are immediately undoable. Use for most local updates.
       *  - `CaptureUpdateAction.NEVER`: Updates never make it to undo/redo stack. Use for remote updates or scene initialization.
       *  - `CaptureUpdateAction.EVENTUALLY`: Updates will be eventually be captured as part of a future increment.
       *
       * Check [API docs](https://docs.excalidraw.com/docs/@excalidraw/excalidraw/api/props/excalidraw-api#captureUpdate) for more details.
       *
       * @default CaptureUpdateAction.EVENTUALLY
       */
      captureUpdate?: SceneData["captureUpdate"];
    }) => {
      const { elements, appState, collaborators, captureUpdate } = sceneData;

      if (captureUpdate) {
        const nextElements = elements ? elements : undefined;
        const observedAppState = appState
          ? getObservedAppState({
              ...this.store.snapshot.appState,
              ...appState,
            })
          : undefined;

        this.store.scheduleMicroAction({
          action: captureUpdate,
          elements: nextElements,
          appState: observedAppState,
        });
      }

      if (appState) {
        this.setState(appState);
      }

      if (elements) {
        this.scene.replaceAllElements(elements);
      }

      if (collaborators) {
        this.setState({ collaborators });
      }
    },
  );

  public mutateElement = <TElement extends Mutable<ExcalidrawElement>>(
    element: TElement,
    updates: ElementUpdate<TElement>,
    informMutation = true,
  ) => {
    return this.scene.mutateElement(element, updates, {
      informMutation,
      isDragging: false,
    });
  };

  private triggerRender = (
    /** force always re-renders canvas even if no change */
    force?: boolean,
  ) => {
    if (force === true) {
      this.scene.triggerUpdate();
    } else {
      this.setState({});
    }
  };

  /**
   * @returns whether the menu was toggled on or off
   */
  public toggleSidebar = ({
    name,
    tab,
    force,
  }: {
    name: SidebarName | null;
    tab?: SidebarTabName;
    force?: boolean;
  }): boolean => {
    let nextName;
    if (force === undefined) {
      nextName =
        this.state.openSidebar?.name === name &&
        this.state.openSidebar?.tab === tab
          ? null
          : name;
    } else {
      nextName = force ? name : null;
    }

    const nextState: AppState["openSidebar"] = nextName
      ? { name: nextName }
      : null;
    if (nextState && tab) {
      nextState.tab = tab;
    }

    this.setState({ openSidebar: nextState });

    return !!nextName;
  };

  private updateCurrentCursorPosition = withBatchedUpdates(
    (event: MouseEvent) => {
      this.lastViewportPosition.x = event.clientX;
      this.lastViewportPosition.y = event.clientY;
    },
  );

  public getEditorUIOffsets = (): Offsets => {
    const toolbarBottom =
      this.excalidrawContainerRef?.current
        ?.querySelector(".App-toolbar")
        ?.getBoundingClientRect()?.bottom ?? 0;
    const sidebarRect = this.excalidrawContainerRef?.current
      ?.querySelector(".sidebar")
      ?.getBoundingClientRect();
    const propertiesPanelRect = this.excalidrawContainerRef?.current
      ?.querySelector(".App-menu__left")
      ?.getBoundingClientRect();

    const PADDING = 16;

    return getLanguage().rtl
      ? {
          top: toolbarBottom + PADDING,
          right:
            Math.max(
              this.state.width -
                (propertiesPanelRect?.left ?? this.state.width),
              0,
            ) + PADDING,
          bottom: PADDING,
          left: Math.max(sidebarRect?.right ?? 0, 0) + PADDING,
        }
      : {
          top: toolbarBottom + PADDING,
          right: Math.max(
            this.state.width -
              (sidebarRect?.left ?? this.state.width) +
              PADDING,
            0,
          ),
          bottom: PADDING,
          left: Math.max(propertiesPanelRect?.right ?? 0, 0) + PADDING,
        };
  };

  // Input handling
  private onKeyDown = withBatchedUpdates(
    (event: React.KeyboardEvent | KeyboardEvent) => {
      // normalize `event.key` when CapsLock is pressed #2372

      if (
        "Proxy" in window &&
        ((!event.shiftKey && /^[A-Z]$/.test(event.key)) ||
          (event.shiftKey && /^[a-z]$/.test(event.key)))
      ) {
        event = new Proxy(event, {
          get(ev: any, prop) {
            const value = ev[prop];
            if (typeof value === "function") {
              // fix for Proxies hijacking `this`
              return value.bind(ev);
            }
            return prop === "key"
              ? // CapsLock inverts capitalization based on ShiftKey, so invert
                // it back
                event.shiftKey
                ? ev.key.toUpperCase()
                : ev.key.toLowerCase()
              : value;
          },
        });
      }

      if (!isInputLike(event.target)) {
        if (
          (event.key === KEYS.ESCAPE || event.key === KEYS.ENTER) &&
          this.state.croppingElementId
        ) {
          this.finishImageCropping();
          return;
        }

        const selectedElements = getSelectedElements(
          this.scene.getNonDeletedElementsMap(),
          this.state,
        );

        if (
          selectedElements.length === 1 &&
          isImageElement(selectedElements[0]) &&
          event.key === KEYS.ENTER
        ) {
          this.startImageCropping(selectedElements[0]);
          return;
        }

        // Shape switching
        if (event.key === KEYS.ESCAPE) {
          this.updateEditorAtom(convertElementTypePopupAtom, null);
        } else if (
          event.key === KEYS.TAB &&
          (document.activeElement === this.excalidrawContainerRef?.current ||
            document.activeElement?.classList.contains(
              CLASSES.CONVERT_ELEMENT_TYPE_POPUP,
            ))
        ) {
          event.preventDefault();

          const conversionType =
            getConversionTypeFromElements(selectedElements);

          if (
            editorJotaiStore.get(convertElementTypePopupAtom)?.type === "panel"
          ) {
            if (
              convertElementTypes(this, {
                conversionType,
                direction: event.shiftKey ? "left" : "right",
              })
            ) {
              this.store.scheduleCapture();
            }
          }
          if (conversionType) {
            this.updateEditorAtom(convertElementTypePopupAtom, {
              type: "panel",
            });
          }
        }

        if (
          event.key === KEYS.ESCAPE &&
          this.flowChartCreator.isCreatingChart
        ) {
          this.flowChartCreator.clear();
          this.triggerRender(true);
          return;
        }

        const arrowKeyPressed = isArrowKey(event.key);

        if (event[KEYS.CTRL_OR_CMD] && arrowKeyPressed && !event.shiftKey) {
          event.preventDefault();

          const selectedElements = getSelectedElements(
            this.scene.getNonDeletedElementsMap(),
            this.state,
          );

          if (
            selectedElements.length === 1 &&
            isFlowchartNodeElement(selectedElements[0])
          ) {
            this.flowChartCreator.createNodes(
              selectedElements[0],
              this.state,
              getLinkDirectionFromKey(event.key),
              this.scene,
            );
          }

          if (
            this.flowChartCreator.pendingNodes?.length &&
            !isElementCompletelyInViewport(
              this.flowChartCreator.pendingNodes,
              this.canvas.width / window.devicePixelRatio,
              this.canvas.height / window.devicePixelRatio,
              {
                offsetLeft: this.state.offsetLeft,
                offsetTop: this.state.offsetTop,
                scrollX: this.state.scrollX,
                scrollY: this.state.scrollY,
                zoom: this.state.zoom,
              },
              this.scene.getNonDeletedElementsMap(),
              this.getEditorUIOffsets(),
            )
          ) {
            this.scrollToContent(this.flowChartCreator.pendingNodes, {
              animate: true,
              duration: 300,
              fitToContent: true,
              canvasOffsets: this.getEditorUIOffsets(),
            });
          }

          return;
        }

        if (event.altKey) {
          const selectedElements = getSelectedElements(
            this.scene.getNonDeletedElementsMap(),
            this.state,
          );

          if (selectedElements.length === 1 && arrowKeyPressed) {
            event.preventDefault();

            const nextId = this.flowChartNavigator.exploreByDirection(
              selectedElements[0],
              this.scene.getNonDeletedElementsMap(),
              getLinkDirectionFromKey(event.key),
            );

            if (nextId) {
              this.setState((prevState) => ({
                selectedElementIds: makeNextSelectedElementIds(
                  {
                    [nextId]: true,
                  },
                  prevState,
                ),
              }));

              const nextNode = this.scene
                .getNonDeletedElementsMap()
                .get(nextId);

              if (
                nextNode &&
                !isElementCompletelyInViewport(
                  [nextNode],
                  this.canvas.width / window.devicePixelRatio,
                  this.canvas.height / window.devicePixelRatio,
                  {
                    offsetLeft: this.state.offsetLeft,
                    offsetTop: this.state.offsetTop,
                    scrollX: this.state.scrollX,
                    scrollY: this.state.scrollY,
                    zoom: this.state.zoom,
                  },
                  this.scene.getNonDeletedElementsMap(),
                  this.getEditorUIOffsets(),
                )
              ) {
                this.scrollToContent(nextNode, {
                  animate: true,
                  duration: 300,
                  canvasOffsets: this.getEditorUIOffsets(),
                });
              }
            }
            return;
          }
        }
      }

      if (
        event[KEYS.CTRL_OR_CMD] &&
        event.key === KEYS.P &&
        !event.shiftKey &&
        !event.altKey
      ) {
        this.setToast({
          message: t("commandPalette.shortcutHint", {
            shortcut: getShortcutFromShortcutName("commandPalette"),
          }),
        });
        event.preventDefault();
        return;
      }

      if (event[KEYS.CTRL_OR_CMD] && event.key.toLowerCase() === KEYS.V) {
        IS_PLAIN_PASTE = event.shiftKey;
        clearTimeout(IS_PLAIN_PASTE_TIMER);
        // reset (100ms to be safe that we it runs after the ensuing
        // paste event). Though, technically unnecessary to reset since we
        // (re)set the flag before each paste event.
        IS_PLAIN_PASTE_TIMER = window.setTimeout(() => {
          IS_PLAIN_PASTE = false;
        }, 100);
      }

      // prevent browser zoom in input fields
      if (event[KEYS.CTRL_OR_CMD] && isWritableElement(event.target)) {
        if (event.code === CODES.MINUS || event.code === CODES.EQUAL) {
          event.preventDefault();
          return;
        }
      }

      // bail if
      if (
        // inside an input
        (isWritableElement(event.target) &&
          // unless pressing escape (finalize action)
          event.key !== KEYS.ESCAPE) ||
        // or unless using arrows (to move between buttons)
        (isArrowKey(event.key) && isInputLike(event.target))
      ) {
        return;
      }

      if (event.key === KEYS.QUESTION_MARK) {
        this.setState({
          openDialog: { name: "help" },
        });
        return;
      } else if (
        event.key.toLowerCase() === KEYS.E &&
        event.shiftKey &&
        event[KEYS.CTRL_OR_CMD]
      ) {
        event.preventDefault();
        this.setState({ openDialog: { name: "imageExport" } });
        return;
      }

      if (event.key === KEYS.PAGE_UP || event.key === KEYS.PAGE_DOWN) {
        let offset =
          (event.shiftKey ? this.state.width : this.state.height) /
          this.state.zoom.value;
        if (event.key === KEYS.PAGE_DOWN) {
          offset = -offset;
        }
        if (event.shiftKey) {
          this.translateCanvas((state) => ({
            scrollX: state.scrollX + offset,
          }));
        } else {
          this.translateCanvas((state) => ({
            scrollY: state.scrollY + offset,
          }));
        }
      }

      if (this.state.openDialog?.name === "elementLinkSelector") {
        return;
      }

      if (this.actionManager.handleKeyDown(event)) {
        return;
      }

      if (this.state.viewModeEnabled) {
        return;
      }

      if (event[KEYS.CTRL_OR_CMD] && this.state.isBindingEnabled) {
        this.setState({ isBindingEnabled: false });
      }

      if (isArrowKey(event.key)) {
        let selectedElements = this.scene.getSelectedElements({
          selectedElementIds: this.state.selectedElementIds,
          includeBoundTextElement: true,
          includeElementsInFrames: true,
        });

        const elbowArrow = selectedElements.find(isElbowArrow) as
          | ExcalidrawArrowElement
          | undefined;

        const arrowIdsToRemove = new Set<string>();

        selectedElements
          .filter(isElbowArrow)
          .filter((arrow) => {
            const startElementNotInSelection =
              arrow.startBinding &&
              !selectedElements.some(
                (el) => el.id === arrow.startBinding?.elementId,
              );
            const endElementNotInSelection =
              arrow.endBinding &&
              !selectedElements.some(
                (el) => el.id === arrow.endBinding?.elementId,
              );
            return startElementNotInSelection || endElementNotInSelection;
          })
          .forEach((arrow) => arrowIdsToRemove.add(arrow.id));

        selectedElements = selectedElements.filter(
          (el) => !arrowIdsToRemove.has(el.id),
        );

        const step =
          (this.getEffectiveGridSize() &&
            (event.shiftKey
              ? ELEMENT_TRANSLATE_AMOUNT
              : this.getEffectiveGridSize())) ||
          (event.shiftKey
            ? ELEMENT_SHIFT_TRANSLATE_AMOUNT
            : ELEMENT_TRANSLATE_AMOUNT);

        let offsetX = 0;
        let offsetY = 0;

        if (event.key === KEYS.ARROW_LEFT) {
          offsetX = -step;
        } else if (event.key === KEYS.ARROW_RIGHT) {
          offsetX = step;
        } else if (event.key === KEYS.ARROW_UP) {
          offsetY = -step;
        } else if (event.key === KEYS.ARROW_DOWN) {
          offsetY = step;
        }

        selectedElements.forEach((element) => {
          this.scene.mutateElement(
            element,
            {
              x: element.x + offsetX,
              y: element.y + offsetY,
            },
            { informMutation: false, isDragging: false },
          );

          updateBoundElements(element, this.scene, {
            simultaneouslyUpdated: selectedElements,
          });
        });

        this.setState({
          suggestedBindings: getSuggestedBindingsForArrows(
            selectedElements.filter(
              (element) => element.id !== elbowArrow?.id || step !== 0,
            ),
            this.scene.getNonDeletedElementsMap(),
            this.state.zoom,
          ),
        });

        this.scene.triggerUpdate();

        event.preventDefault();
      } else if (event.key === KEYS.ENTER) {
        const selectedElements = this.scene.getSelectedElements(this.state);
        if (selectedElements.length === 1) {
          const selectedElement = selectedElements[0];
          if (event[KEYS.CTRL_OR_CMD] || isLineElement(selectedElement)) {
            if (isLinearElement(selectedElement)) {
              if (
                !this.state.selectedLinearElement?.isEditing ||
                this.state.selectedLinearElement.elementId !==
                  selectedElement.id
              ) {
                this.store.scheduleCapture();
                if (!isElbowArrow(selectedElement)) {
                  this.actionManager.executeAction(actionToggleLinearEditor);
                }
              }
            }
          } else if (
            isTextElement(selectedElement) ||
            isValidTextContainer(selectedElement)
          ) {
            let container;
            if (!isTextElement(selectedElement)) {
              container = selectedElement as ExcalidrawTextContainer;
            }
            const midPoint = getContainerCenter(
              selectedElement,
              this.state,
              this.scene.getNonDeletedElementsMap(),
            );
            const sceneX = midPoint.x;
            const sceneY = midPoint.y;
            this.startTextEditing({
              sceneX,
              sceneY,
              container,
            });
            event.preventDefault();
            return;
          } else if (isFrameLikeElement(selectedElement)) {
            this.setState({
              editingFrame: selectedElement.id,
            });
          }
        }
      } else if (
        !event.ctrlKey &&
        !event.altKey &&
        !event.metaKey &&
        !this.state.newElement &&
        !this.state.selectionElement &&
        !this.state.selectedElementsAreBeingDragged
      ) {
        const shape = findShapeByKey(event.key);
        if (shape) {
          if (this.state.activeTool.type !== shape) {
            trackEvent(
              "toolbar",
              shape,
              `keyboard (${
                this.device.editor.isMobile ? "mobile" : "desktop"
              })`,
            );
          }
          if (shape === "arrow" && this.state.activeTool.type === "arrow") {
            this.setState((prevState) => ({
              currentItemArrowType:
                prevState.currentItemArrowType === ARROW_TYPE.sharp
                  ? ARROW_TYPE.round
                  : prevState.currentItemArrowType === ARROW_TYPE.round
                  ? ARROW_TYPE.elbow
                  : ARROW_TYPE.sharp,
            }));
          }
          this.setActiveTool({ type: shape });
          event.stopPropagation();
        } else if (event.key === KEYS.Q) {
          this.toggleLock("keyboard");
          event.stopPropagation();
        }
      }
      if (event.key === KEYS.SPACE && gesture.pointers.size === 0) {
        isHoldingSpace = true;
        setCursor(this.interactiveCanvas, CURSOR_TYPE.GRAB);
        event.preventDefault();
      }

      if (
        (event.key === KEYS.G || event.key === KEYS.S) &&
        !event.altKey &&
        !event[KEYS.CTRL_OR_CMD]
      ) {
        const selectedElements = this.scene.getSelectedElements(this.state);
        if (
          this.state.activeTool.type === "selection" &&
          !selectedElements.length
        ) {
          return;
        }

        if (
          event.key === KEYS.G &&
          (hasBackground(this.state.activeTool.type) ||
            selectedElements.some((element) => hasBackground(element.type)))
        ) {
          this.setState({ openPopup: "elementBackground" });
          event.stopPropagation();
        }
        if (event.key === KEYS.S) {
          this.setState({ openPopup: "elementStroke" });
          event.stopPropagation();
        }
      }

      if (
        !event[KEYS.CTRL_OR_CMD] &&
        event.shiftKey &&
        event.key.toLowerCase() === KEYS.F
      ) {
        const selectedElements = this.scene.getSelectedElements(this.state);

        if (
          this.state.activeTool.type === "selection" &&
          !selectedElements.length
        ) {
          return;
        }

        if (
          this.state.activeTool.type === "text" ||
          selectedElements.find(
            (element) =>
              isTextElement(element) ||
              getBoundTextElement(
                element,
                this.scene.getNonDeletedElementsMap(),
              ),
          )
        ) {
          event.preventDefault();
          this.setState({ openPopup: "fontFamily" });
        }
      }

      if (event.key === KEYS.K && !event.altKey && !event[KEYS.CTRL_OR_CMD]) {
        if (this.state.activeTool.type === "laser") {
          this.setActiveTool({ type: "selection" });
        } else {
          this.setActiveTool({ type: "laser" });
        }
        return;
      }

      if (
        event[KEYS.CTRL_OR_CMD] &&
        (event.key === KEYS.BACKSPACE || event.key === KEYS.DELETE)
      ) {
        this.updateEditorAtom(activeConfirmDialogAtom, "clearCanvas");
      }

      // eye dropper
      // -----------------------------------------------------------------------
      const lowerCased = event.key.toLocaleLowerCase();
      const isPickingStroke = lowerCased === KEYS.S && event.shiftKey;
      const isPickingBackground =
        event.key === KEYS.I || (lowerCased === KEYS.G && event.shiftKey);

      if (isPickingStroke || isPickingBackground) {
        this.openEyeDropper({
          type: isPickingStroke ? "stroke" : "background",
        });
      }
      // -----------------------------------------------------------------------
    },
  );

  private onKeyUp = withBatchedUpdates((event: KeyboardEvent) => {
    if (event.key === KEYS.SPACE) {
      if (
        this.state.viewModeEnabled ||
        this.state.openDialog?.name === "elementLinkSelector"
      ) {
        setCursor(this.interactiveCanvas, CURSOR_TYPE.GRAB);
      } else if (
        this.state.activeTool.type === "selection" ||
        this.state.activeTool.type === "lasso"
      ) {
        resetCursor(this.interactiveCanvas);
      } else {
        setCursorForShape(this.interactiveCanvas, this.state);
        this.setState({
          selectedElementIds: makeNextSelectedElementIds({}, this.state),
          selectedGroupIds: {},
          editingGroupId: null,
          activeEmbeddable: null,
        });
      }
      isHoldingSpace = false;
    }
    if (!event[KEYS.CTRL_OR_CMD] && !this.state.isBindingEnabled) {
      this.setState({ isBindingEnabled: true });
    }
    if (isArrowKey(event.key)) {
      bindOrUnbindLinearElements(
        this.scene.getSelectedElements(this.state).filter(isLinearElement),
        isBindingEnabled(this.state),
        this.state.selectedLinearElement?.selectedPointsIndices ?? [],
        this.scene,
        this.state.zoom,
      );
      this.setState({ suggestedBindings: [] });
    }

    if (!event.altKey) {
      if (this.flowChartNavigator.isExploring) {
        this.flowChartNavigator.clear();
        this.syncActionResult({
          captureUpdate: CaptureUpdateAction.IMMEDIATELY,
        });
      }
    }

    if (!event[KEYS.CTRL_OR_CMD]) {
      if (this.flowChartCreator.isCreatingChart) {
        if (this.flowChartCreator.pendingNodes?.length) {
          this.scene.insertElements(this.flowChartCreator.pendingNodes);
        }

        const firstNode = this.flowChartCreator.pendingNodes?.[0];

        if (firstNode) {
          this.setState((prevState) => ({
            selectedElementIds: makeNextSelectedElementIds(
              {
                [firstNode.id]: true,
              },
              prevState,
            ),
          }));

          if (
            !isElementCompletelyInViewport(
              [firstNode],
              this.canvas.width / window.devicePixelRatio,
              this.canvas.height / window.devicePixelRatio,
              {
                offsetLeft: this.state.offsetLeft,
                offsetTop: this.state.offsetTop,
                scrollX: this.state.scrollX,
                scrollY: this.state.scrollY,
                zoom: this.state.zoom,
              },
              this.scene.getNonDeletedElementsMap(),
              this.getEditorUIOffsets(),
            )
          ) {
            this.scrollToContent(firstNode, {
              animate: true,
              duration: 300,
              canvasOffsets: this.getEditorUIOffsets(),
            });
          }
        }

        this.flowChartCreator.clear();
        this.syncActionResult({
          captureUpdate: CaptureUpdateAction.IMMEDIATELY,
        });
      }
    }
  });

  // We purposely widen the `tool` type so this helper can be called with
  // any tool without having to type check it
  private isToolSupported = <T extends ToolType | "custom">(tool: T) => {
    return (
      this.props.UIOptions.tools?.[
        tool as Extract<T, keyof AppProps["UIOptions"]["tools"]>
      ] !== false
    );
  };

  setActiveTool = (
    tool: ({ type: ToolType } | { type: "custom"; customType: string }) & {
      locked?: boolean;
      fromSelection?: boolean;
    },
    keepSelection = false,
  ) => {
    if (!this.isToolSupported(tool.type)) {
      console.warn(
        `"${tool.type}" tool is disabled via "UIOptions.canvasActions.tools.${tool.type}"`,
      );
      return;
    }

    const nextActiveTool = updateActiveTool(this.state, tool);
    if (nextActiveTool.type === "hand") {
      setCursor(this.interactiveCanvas, CURSOR_TYPE.GRAB);
    } else if (!isHoldingSpace) {
      setCursorForShape(this.interactiveCanvas, {
        ...this.state,
        activeTool: nextActiveTool,
      });
    }
    if (isToolIcon(document.activeElement)) {
      this.focusContainer();
    }
    if (!isLinearElementType(nextActiveTool.type)) {
      this.setState({ suggestedBindings: [] });
    }
    if (nextActiveTool.type === "image") {
      this.onImageAction();
    }

    this.setState((prevState) => {
      const commonResets = {
        snapLines: prevState.snapLines.length ? [] : prevState.snapLines,
        originSnapOffset: null,
        activeEmbeddable: null,
      } as const;

      if (nextActiveTool.type === "freedraw") {
        this.store.scheduleCapture();
      }

      if (nextActiveTool.type === "lasso") {
        return {
          ...prevState,
          activeTool: nextActiveTool,
          ...(keepSelection
            ? {}
            : {
                selectedElementIds: makeNextSelectedElementIds({}, prevState),
                selectedGroupIds: makeNextSelectedElementIds({}, prevState),
                editingGroupId: null,
                multiElement: null,
              }),
          ...commonResets,
        };
      } else if (nextActiveTool.type !== "selection") {
        return {
          ...prevState,
          activeTool: nextActiveTool,
          selectedElementIds: makeNextSelectedElementIds({}, prevState),
          selectedGroupIds: makeNextSelectedElementIds({}, prevState),
          editingGroupId: null,
          multiElement: null,
          ...commonResets,
        };
      }
      return {
        ...prevState,
        activeTool: nextActiveTool,
        ...commonResets,
      };
    });
  };

  setOpenDialog = (dialogType: AppState["openDialog"]) => {
    this.setState({ openDialog: dialogType });
  };

  private setCursor = (cursor: string) => {
    setCursor(this.interactiveCanvas, cursor);
  };

  private resetCursor = () => {
    resetCursor(this.interactiveCanvas);
  };
  /**
   * returns whether user is making a gesture with >= 2 fingers (points)
   * on o touch screen (not on a trackpad). Currently only relates to Darwin
   * (iOS/iPadOS,MacOS), but may work on other devices in the future if
   * GestureEvent is standardized.
   */
  private isTouchScreenMultiTouchGesture = () => {
    // we don't want to deselect when using trackpad, and multi-point gestures
    // only work on touch screens, so checking for >= pointers means we're on a
    // touchscreen
    return gesture.pointers.size >= 2;
  };

  public getName = () => {
    return (
      this.state.name ||
      this.props.name ||
      `${t("labels.untitled")}-${getDateTime()}`
    );
  };

  // fires only on Safari
  private onGestureStart = withBatchedUpdates((event: GestureEvent) => {
    event.preventDefault();

    // we only want to deselect on touch screens because user may have selected
    // elements by mistake while zooming
    if (this.isTouchScreenMultiTouchGesture()) {
      this.setState({
        selectedElementIds: makeNextSelectedElementIds({}, this.state),
        activeEmbeddable: null,
      });
    }
    gesture.initialScale = this.state.zoom.value;
  });

  // fires only on Safari
  private onGestureChange = withBatchedUpdates((event: GestureEvent) => {
    event.preventDefault();

    // onGestureChange only has zoom factor but not the center.
    // If we're on iPad or iPhone, then we recognize multi-touch and will
    // zoom in at the right location in the touchmove handler
    // (handleCanvasPointerMove).
    //
    // On Macbook trackpad, we don't have those events so will zoom in at the
    // current location instead.
    //
    // As such, bail from this handler on touch devices.
    if (this.isTouchScreenMultiTouchGesture()) {
      return;
    }

    const initialScale = gesture.initialScale;
    if (initialScale) {
      this.setState((state) =>
        constrainScrollState(
          {
            ...state,
            ...getStateForZoom(
              {
                viewportX: this.lastViewportPosition.x,
                viewportY: this.lastViewportPosition.y,
                nextZoom: getNormalizedZoom(initialScale * event.scale),
              },
              state,
            ),
          },
          "loose",
        ),
      );
    }
  });

  // fires only on Safari
  private onGestureEnd = withBatchedUpdates((event: GestureEvent) => {
    event.preventDefault();
    // reselect elements only on touch screens (see onGestureStart)
    if (this.isTouchScreenMultiTouchGesture()) {
      this.setState({
        previousSelectedElementIds: {},
        selectedElementIds: makeNextSelectedElementIds(
          this.state.previousSelectedElementIds,
          this.state,
        ),
      });
    }
    gesture.initialScale = null;
  });

  private handleTextWysiwyg(
    element: ExcalidrawTextElement,
    {
      isExistingElement = false,
    }: {
      isExistingElement?: boolean;
    },
  ) {
    const elementsMap = this.scene.getElementsMapIncludingDeleted();

    const updateElement = (nextOriginalText: string, isDeleted: boolean) => {
      this.scene.replaceAllElements([
        // Not sure why we include deleted elements as well hence using deleted elements map
        ...this.scene.getElementsIncludingDeleted().map((_element) => {
          if (_element.id === element.id && isTextElement(_element)) {
            return newElementWith(_element, {
              originalText: nextOriginalText,
              isDeleted: isDeleted ?? _element.isDeleted,
              // returns (wrapped) text and new dimensions
              ...refreshTextDimensions(
                _element,
                getContainerElement(_element, elementsMap),
                elementsMap,
                nextOriginalText,
              ),
            });
          }
          return _element;
        }),
      ]);
    };

    textWysiwyg({
      id: element.id,
      canvas: this.canvas,
      getViewportCoords: (x, y) => {
        const { x: viewportX, y: viewportY } = sceneCoordsToViewportCoords(
          {
            sceneX: x,
            sceneY: y,
          },
          this.state,
        );
        return [
          viewportX - this.state.offsetLeft,
          viewportY - this.state.offsetTop,
        ];
      },
      onChange: withBatchedUpdates((nextOriginalText) => {
        updateElement(nextOriginalText, false);
        if (isNonDeletedElement(element)) {
          updateBoundElements(element, this.scene);
        }
      }),
      onSubmit: withBatchedUpdates(({ viaKeyboard, nextOriginalText }) => {
        const isDeleted = !nextOriginalText.trim();

        if (isDeleted && !isExistingElement) {
          // let's just remove the element from the scene, as it's an empty just created text element
          this.scene.replaceAllElements(
            this.scene
              .getElementsIncludingDeleted()
              .filter((x) => x.id !== element.id),
          );
        } else {
          updateElement(nextOriginalText, isDeleted);
        }
        // select the created text element only if submitting via keyboard
        // (when submitting via click it should act as signal to deselect)
        if (!isDeleted && viaKeyboard) {
          const elementIdToSelect = element.containerId
            ? element.containerId
            : element.id;

          // needed to ensure state is updated before "finalize" action
          // that's invoked on keyboard-submit as well
          // TODO either move this into finalize as well, or handle all state
          // updates in one place, skipping finalize action
          flushSync(() => {
            this.setState((prevState) => ({
              selectedElementIds: makeNextSelectedElementIds(
                {
                  ...prevState.selectedElementIds,
                  [elementIdToSelect]: true,
                },
                prevState,
              ),
            }));
          });
        }
        if (isDeleted) {
          fixBindingsAfterDeletion(this.scene.getNonDeletedElements(), [
            element,
          ]);
        }

        // we need to record either way, whether the text element was added or removed
        // since we need to sync this delta to other clients, otherwise it would end up with inconsistencies
        this.store.scheduleCapture();

        flushSync(() => {
          this.setState({
            newElement: null,
            editingTextElement: null,
          });
        });

        if (this.state.activeTool.locked) {
          setCursorForShape(this.interactiveCanvas, this.state);
        }

        this.focusContainer();
      }),
      element,
      excalidrawContainer: this.excalidrawContainerRef.current,
      app: this,
      // when text is selected, it's hard (at least on iOS) to re-position the
      // caret (i.e. deselect). There's not much use for always selecting
      // the text on edit anyway (and users can select-all from contextmenu
      // if needed)
      autoSelect: !this.device.isTouchScreen,
    });
    // deselect all other elements when inserting text
    this.deselectElements();

    // do an initial update to re-initialize element position since we were
    // modifying element's x/y for sake of editor (case: syncing to remote)
    updateElement(element.originalText, false);
  }

  private deselectElements() {
    this.setState({
      selectedElementIds: makeNextSelectedElementIds({}, this.state),
      selectedGroupIds: {},
      editingGroupId: null,
      activeEmbeddable: null,
    });
  }

  private getTextElementAtPosition(
    x: number,
    y: number,
  ): NonDeleted<ExcalidrawTextElement> | null {
    const element = this.getElementAtPosition(x, y, {
      includeBoundTextElement: true,
    });
    if (element && isTextElement(element) && !element.isDeleted) {
      return element;
    }
    return null;
  }

  // NOTE: Hot path for hit testing, so avoid unnecessary computations
  private getElementAtPosition(
    x: number,
    y: number,
    opts?: (
      | {
          includeBoundTextElement?: boolean;
          includeLockedElements?: boolean;
        }
      | {
          allHitElements: NonDeleted<ExcalidrawElement>[];
        }
    ) & {
      preferSelected?: boolean;
    },
  ): NonDeleted<ExcalidrawElement> | null {
    let allHitElements: NonDeleted<ExcalidrawElement>[] = [];
    if (opts && "allHitElements" in opts) {
      allHitElements = opts?.allHitElements || [];
    } else {
      allHitElements = this.getElementsAtPosition(x, y, {
        includeBoundTextElement: opts?.includeBoundTextElement,
        includeLockedElements: opts?.includeLockedElements,
      });
    }

    if (allHitElements.length > 1) {
      if (opts?.preferSelected) {
        for (let index = allHitElements.length - 1; index > -1; index--) {
          if (this.state.selectedElementIds[allHitElements[index].id]) {
            return allHitElements[index];
          }
        }
      }
      const elementWithHighestZIndex =
        allHitElements[allHitElements.length - 1];

      // If we're hitting element with highest z-index only on its bounding box
      // while also hitting other element figure, the latter should be considered.
      return hitElementItself({
        point: pointFrom(x, y),
        element: elementWithHighestZIndex,
        // when overlapping, we would like to be more precise
        // this also avoids the need to update past tests
        threshold: this.getElementHitThreshold(elementWithHighestZIndex) / 2,
        elementsMap: this.scene.getNonDeletedElementsMap(),
        frameNameBound: isFrameLikeElement(elementWithHighestZIndex)
          ? this.frameNameBoundsCache.get(elementWithHighestZIndex)
          : null,
      })
        ? elementWithHighestZIndex
        : allHitElements[allHitElements.length - 2];
    }
    if (allHitElements.length === 1) {
      return allHitElements[0];
    }

    return null;
  }

  // NOTE: Hot path for hit testing, so avoid unnecessary computations
  private getElementsAtPosition(
    x: number,
    y: number,
    opts?: {
      includeBoundTextElement?: boolean;
      includeLockedElements?: boolean;
    },
  ): NonDeleted<ExcalidrawElement>[] {
    const iframeLikes: Ordered<ExcalidrawIframeElement>[] = [];

    const elementsMap = this.scene.getNonDeletedElementsMap();

    const elements = (
      opts?.includeBoundTextElement && opts?.includeLockedElements
        ? this.scene.getNonDeletedElements()
        : this.scene
            .getNonDeletedElements()
            .filter(
              (element) =>
                (opts?.includeLockedElements || !element.locked) &&
                (opts?.includeBoundTextElement ||
                  !(isTextElement(element) && element.containerId)),
            )
    )
      .filter((el) => this.hitElement(x, y, el))
      .filter((element) => {
        // hitting a frame's element from outside the frame is not considered a hit
        const containingFrame = getContainingFrame(element, elementsMap);
        return containingFrame &&
          this.state.frameRendering.enabled &&
          this.state.frameRendering.clip
          ? isCursorInFrame({ x, y }, containingFrame, elementsMap)
          : true;
      })
      .filter((el) => {
        // The parameter elements comes ordered from lower z-index to higher.
        // We want to preserve that order on the returned array.
        // Exception being embeddables which should be on top of everything else in
        // terms of hit testing.
        if (isIframeElement(el)) {
          iframeLikes.push(el);
          return false;
        }
        return true;
      })
      .concat(iframeLikes) as NonDeleted<ExcalidrawElement>[];

    return elements;
  }

  getElementHitThreshold(element: ExcalidrawElement) {
    return Math.max(
      element.strokeWidth / 2 + 0.1,
      // NOTE: Here be dragons. Do not go under the 0.63 multiplier unless you're
      // willing to test extensively. The hit testing starts to become unreliable
      // due to FP imprecision under 0.63 in high zoom levels.
      0.85 * (DEFAULT_COLLISION_THRESHOLD / this.state.zoom.value),
    );
  }

  private hitElement(
    x: number,
    y: number,
    element: ExcalidrawElement,
    considerBoundingBox = true,
  ) {
    // if the element is selected, then hit test is done against its bounding box
    if (
      considerBoundingBox &&
      this.state.selectedElementIds[element.id] &&
      shouldShowBoundingBox([element], this.state)
    ) {
      // if hitting the bounding box, return early
      // but if not, we should check for other cases as well (e.g. frame name)
      if (
        hitElementBoundingBox(
          pointFrom(x, y),
          element,
          this.scene.getNonDeletedElementsMap(),
          this.getElementHitThreshold(element),
        )
      ) {
        return true;
      }
    }

    // take bound text element into consideration for hit collision as well
    const hitBoundTextOfElement = hitElementBoundText(
      pointFrom(x, y),
      element,
      this.scene.getNonDeletedElementsMap(),
    );
    if (hitBoundTextOfElement) {
      return true;
    }

    return hitElementItself({
      point: pointFrom(x, y),
      element,
      threshold: this.getElementHitThreshold(element),
      elementsMap: this.scene.getNonDeletedElementsMap(),
      frameNameBound: isFrameLikeElement(element)
        ? this.frameNameBoundsCache.get(element)
        : null,
    });
  }

  private getTextBindableContainerAtPosition(x: number, y: number) {
    const elements = this.scene.getNonDeletedElements();
    const selectedElements = this.scene.getSelectedElements(this.state);
    if (selectedElements.length === 1) {
      return isTextBindableContainer(selectedElements[0], false)
        ? selectedElements[0]
        : null;
    }
    let hitElement = null;
    // We need to do hit testing from front (end of the array) to back (beginning of the array)
    for (let index = elements.length - 1; index >= 0; --index) {
      if (elements[index].isDeleted) {
        continue;
      }
      const [x1, y1, x2, y2] = getElementAbsoluteCoords(
        elements[index],
        this.scene.getNonDeletedElementsMap(),
      );
      if (
        isArrowElement(elements[index]) &&
        hitElementItself({
          point: pointFrom(x, y),
          element: elements[index],
          elementsMap: this.scene.getNonDeletedElementsMap(),
          threshold: this.getElementHitThreshold(elements[index]),
        })
      ) {
        hitElement = elements[index];
        break;
      } else if (x1 < x && x < x2 && y1 < y && y < y2) {
        hitElement = elements[index];
        break;
      }
    }

    return isTextBindableContainer(hitElement, false) ? hitElement : null;
  }

  private startTextEditing = ({
    sceneX,
    sceneY,
    insertAtParentCenter = true,
    container,
    autoEdit = true,
  }: {
    /** X position to insert text at */
    sceneX: number;
    /** Y position to insert text at */
    sceneY: number;
    /** whether to attempt to insert at element center if applicable */
    insertAtParentCenter?: boolean;
    container?: ExcalidrawTextContainer | null;
    autoEdit?: boolean;
  }) => {
    let shouldBindToContainer = false;

    let parentCenterPosition =
      insertAtParentCenter &&
      this.getTextWysiwygSnappedToCenterPosition(
        sceneX,
        sceneY,
        this.state,
        container,
      );
    if (container && parentCenterPosition) {
      const boundTextElementToContainer = getBoundTextElement(
        container,
        this.scene.getNonDeletedElementsMap(),
      );
      if (!boundTextElementToContainer) {
        shouldBindToContainer = true;
      }
    }
    let existingTextElement: NonDeleted<ExcalidrawTextElement> | null = null;

    const selectedElements = this.scene.getSelectedElements(this.state);

    if (selectedElements.length === 1) {
      if (isTextElement(selectedElements[0])) {
        existingTextElement = selectedElements[0];
      } else if (container) {
        existingTextElement = getBoundTextElement(
          selectedElements[0],
          this.scene.getNonDeletedElementsMap(),
        );
      } else {
        existingTextElement = this.getTextElementAtPosition(sceneX, sceneY);
      }
    } else {
      existingTextElement = this.getTextElementAtPosition(sceneX, sceneY);
    }

    const fontFamily =
      existingTextElement?.fontFamily || this.state.currentItemFontFamily;

    const lineHeight =
      existingTextElement?.lineHeight || getLineHeight(fontFamily);
    const fontSize = this.state.currentItemFontSize;

    if (
      !existingTextElement &&
      shouldBindToContainer &&
      container &&
      !isArrowElement(container)
    ) {
      const fontString = {
        fontSize,
        fontFamily,
      };
      const minWidth = getApproxMinLineWidth(
        getFontString(fontString),
        lineHeight,
      );
      const minHeight = getApproxMinLineHeight(fontSize, lineHeight);
      const newHeight = Math.max(container.height, minHeight);
      const newWidth = Math.max(container.width, minWidth);
      this.scene.mutateElement(container, {
        height: newHeight,
        width: newWidth,
      });
      sceneX = container.x + newWidth / 2;
      sceneY = container.y + newHeight / 2;
      if (parentCenterPosition) {
        parentCenterPosition = this.getTextWysiwygSnappedToCenterPosition(
          sceneX,
          sceneY,
          this.state,
          container,
        );
      }
    }

    const topLayerFrame = this.getTopLayerFrameAtSceneCoords({
      x: sceneX,
      y: sceneY,
    });

    const element =
      existingTextElement ||
      newTextElement({
        x: parentCenterPosition ? parentCenterPosition.elementCenterX : sceneX,
        y: parentCenterPosition ? parentCenterPosition.elementCenterY : sceneY,
        strokeColor: this.state.currentItemStrokeColor,
        backgroundColor: this.state.currentItemBackgroundColor,
        fillStyle: this.state.currentItemFillStyle,
        strokeWidth: this.state.currentItemStrokeWidth,
        strokeStyle: this.state.currentItemStrokeStyle,
        roughness: this.state.currentItemRoughness,
        opacity: this.state.currentItemOpacity,
        text: "",
        fontSize,
        fontFamily,
        textAlign: parentCenterPosition
          ? "center"
          : this.state.currentItemTextAlign,
        verticalAlign: parentCenterPosition
          ? VERTICAL_ALIGN.MIDDLE
          : DEFAULT_VERTICAL_ALIGN,
        containerId: shouldBindToContainer ? container?.id : undefined,
        groupIds: container?.groupIds ?? [],
        lineHeight,
        angle: container
          ? isArrowElement(container)
            ? (0 as Radians)
            : container.angle
          : (0 as Radians),
        frameId: topLayerFrame ? topLayerFrame.id : null,
      });

    if (!existingTextElement && shouldBindToContainer && container) {
      this.scene.mutateElement(container, {
        boundElements: (container.boundElements || []).concat({
          type: "text",
          id: element.id,
        }),
      });
    }
    this.setState({ editingTextElement: element });

    if (!existingTextElement) {
      if (container && shouldBindToContainer) {
        const containerIndex = this.scene.getElementIndex(container.id);
        this.scene.insertElementAtIndex(element, containerIndex + 1);
      } else {
        this.scene.insertElement(element);
      }
    }

    if (autoEdit || existingTextElement || container) {
      this.handleTextWysiwyg(element, {
        isExistingElement: !!existingTextElement,
      });
    } else {
      this.setState({
        newElement: element,
        multiElement: null,
      });
    }
  };

  private startImageCropping = (image: ExcalidrawImageElement) => {
    this.store.scheduleCapture();
    this.setState({
      croppingElementId: image.id,
    });
  };

  private finishImageCropping = () => {
    if (this.state.croppingElementId) {
      this.store.scheduleCapture();
      this.setState({
        croppingElementId: null,
      });
    }
  };

  private handleCanvasDoubleClick = (
    event: React.MouseEvent<HTMLCanvasElement>,
  ) => {
    // case: double-clicking with arrow/line tool selected would both create
    // text and enter multiElement mode
    if (this.state.multiElement) {
      return;
    }
    // we should only be able to double click when mode is selection
    if (this.state.activeTool.type !== "selection") {
      return;
    }

    const selectedElements = this.scene.getSelectedElements(this.state);

    let { x: sceneX, y: sceneY } = viewportCoordsToSceneCoords(
      event,
      this.state,
    );

    if (selectedElements.length === 1 && isLinearElement(selectedElements[0])) {
      const selectedLinearElement: ExcalidrawLinearElement =
        selectedElements[0];
      if (
        ((event[KEYS.CTRL_OR_CMD] && isSimpleArrow(selectedLinearElement)) ||
          isLineElement(selectedLinearElement)) &&
        (!this.state.selectedLinearElement?.isEditing ||
          this.state.selectedLinearElement.elementId !==
            selectedLinearElement.id)
      ) {
        // Use the proper action to ensure immediate history capture
        this.actionManager.executeAction(actionToggleLinearEditor);
        return;
      } else if (
        this.state.selectedLinearElement &&
        isElbowArrow(selectedElements[0])
      ) {
        const hitCoords = LinearElementEditor.getSegmentMidpointHitCoords(
          this.state.selectedLinearElement,
          { x: sceneX, y: sceneY },
          this.state,
          this.scene.getNonDeletedElementsMap(),
        );
        const midPoint = hitCoords
          ? LinearElementEditor.getSegmentMidPointIndex(
              this.state.selectedLinearElement,
              this.state,
              hitCoords,
              this.scene.getNonDeletedElementsMap(),
            )
          : -1;

        if (midPoint && midPoint > -1) {
          this.store.scheduleCapture();
          LinearElementEditor.deleteFixedSegment(
            selectedElements[0],
            this.scene,
            midPoint,
          );

          const nextCoords = LinearElementEditor.getSegmentMidpointHitCoords(
            {
              ...this.state.selectedLinearElement,
              segmentMidPointHoveredCoords: null,
            },
            { x: sceneX, y: sceneY },
            this.state,
            this.scene.getNonDeletedElementsMap(),
          );
          const nextIndex = nextCoords
            ? LinearElementEditor.getSegmentMidPointIndex(
                this.state.selectedLinearElement,
                this.state,
                nextCoords,
                this.scene.getNonDeletedElementsMap(),
              )
            : null;

          this.setState({
            selectedLinearElement: {
              ...this.state.selectedLinearElement,
              pointerDownState: {
                ...this.state.selectedLinearElement.pointerDownState,
                segmentMidpoint: {
                  index: nextIndex,
                  value: hitCoords,
                  added: false,
                },
              },
              segmentMidPointHoveredCoords: nextCoords,
            },
          });

          return;
        }
      } else if (
        this.state.selectedLinearElement?.isEditing &&
        this.state.selectedLinearElement.elementId ===
          selectedLinearElement.id &&
        isLineElement(selectedLinearElement)
      ) {
        return;
      }
    }

    if (selectedElements.length === 1 && isImageElement(selectedElements[0])) {
      this.startImageCropping(selectedElements[0]);
      return;
    }

    resetCursor(this.interactiveCanvas);

    const selectedGroupIds = getSelectedGroupIds(this.state);

    if (selectedGroupIds.length > 0) {
      const hitElement = this.getElementAtPosition(sceneX, sceneY);

      const selectedGroupId =
        hitElement &&
        getSelectedGroupIdForElement(hitElement, this.state.selectedGroupIds);

      if (selectedGroupId) {
        this.store.scheduleCapture();
        this.setState((prevState) => ({
          ...prevState,
          ...selectGroupsForSelectedElements(
            {
              editingGroupId: selectedGroupId,
              selectedElementIds: { [hitElement!.id]: true },
            },
            this.scene.getNonDeletedElements(),
            prevState,
            this,
          ),
        }));
        return;
      }
    }

    resetCursor(this.interactiveCanvas);
    if (!event[KEYS.CTRL_OR_CMD] && !this.state.viewModeEnabled) {
      const hitElement = this.getElementAtPosition(sceneX, sceneY);

      if (isIframeLikeElement(hitElement)) {
        this.setState({
          activeEmbeddable: { element: hitElement, state: "active" },
        });
        return;
      }

      // shouldn't edit/create text when inside line editor (often false positive)

      if (!this.state.selectedLinearElement?.isEditing) {
        const container = this.getTextBindableContainerAtPosition(
          sceneX,
          sceneY,
        );

        if (container) {
          if (
            hasBoundTextElement(container) ||
            !isTransparent(container.backgroundColor) ||
            hitElementItself({
              point: pointFrom(sceneX, sceneY),
              element: container,
              elementsMap: this.scene.getNonDeletedElementsMap(),
              threshold: this.getElementHitThreshold(container),
            })
          ) {
            const midPoint = getContainerCenter(
              container,
              this.state,
              this.scene.getNonDeletedElementsMap(),
            );

            sceneX = midPoint.x;
            sceneY = midPoint.y;
          }
        }

        this.startTextEditing({
          sceneX,
          sceneY,
          insertAtParentCenter: !event.altKey,
          container,
        });
      }
    }
  };

  private getElementLinkAtPosition = (
    scenePointer: Readonly<{ x: number; y: number }>,
    hitElementMightBeLocked: NonDeletedExcalidrawElement | null,
  ): ExcalidrawElement | undefined => {
    if (hitElementMightBeLocked && hitElementMightBeLocked.locked) {
      return undefined;
    }

    const elements = this.scene.getNonDeletedElements();
    let hitElementIndex = -1;

    for (let index = elements.length - 1; index >= 0; index--) {
      const element = elements[index];
      if (
        hitElementMightBeLocked &&
        element.id === hitElementMightBeLocked.id
      ) {
        hitElementIndex = index;
      }
      if (
        element.link &&
        index >= hitElementIndex &&
        isPointHittingLink(
          element,
          this.scene.getNonDeletedElementsMap(),
          this.state,
          pointFrom(scenePointer.x, scenePointer.y),
          this.device.editor.isMobile,
        )
      ) {
        return element;
      }
    }
  };

  private redirectToLink = (
    event: React.PointerEvent<HTMLCanvasElement>,
    isTouchScreen: boolean,
  ) => {
    const draggedDistance = pointDistance(
      pointFrom(
        this.lastPointerDownEvent!.clientX,
        this.lastPointerDownEvent!.clientY,
      ),
      pointFrom(
        this.lastPointerUpEvent!.clientX,
        this.lastPointerUpEvent!.clientY,
      ),
    );
    if (!this.hitLinkElement || draggedDistance > DRAGGING_THRESHOLD) {
      return;
    }
    const lastPointerDownCoords = viewportCoordsToSceneCoords(
      this.lastPointerDownEvent!,
      this.state,
    );
    const elementsMap = this.scene.getNonDeletedElementsMap();
    const lastPointerDownHittingLinkIcon = isPointHittingLink(
      this.hitLinkElement,
      elementsMap,
      this.state,
      pointFrom(lastPointerDownCoords.x, lastPointerDownCoords.y),
      this.device.editor.isMobile,
    );
    const lastPointerUpCoords = viewportCoordsToSceneCoords(
      this.lastPointerUpEvent!,
      this.state,
    );
    const lastPointerUpHittingLinkIcon = isPointHittingLink(
      this.hitLinkElement,
      elementsMap,
      this.state,
      pointFrom(lastPointerUpCoords.x, lastPointerUpCoords.y),
      this.device.editor.isMobile,
    );
    if (lastPointerDownHittingLinkIcon && lastPointerUpHittingLinkIcon) {
      hideHyperlinkToolip();
      let url = this.hitLinkElement.link;
      if (url) {
        url = normalizeLink(url);
        let customEvent;
        if (this.props.onLinkOpen) {
          customEvent = wrapEvent(EVENT.EXCALIDRAW_LINK, event.nativeEvent);
          this.props.onLinkOpen(
            {
              ...this.hitLinkElement,
              link: url,
            },
            customEvent,
          );
        }
        if (!customEvent?.defaultPrevented) {
          const target = isLocalLink(url) ? "_self" : "_blank";
          const newWindow = window.open(undefined, target);
          // https://mathiasbynens.github.io/rel-noopener/
          if (newWindow) {
            newWindow.opener = null;
            newWindow.location = url;
          }
        }
      }
    }
  };

  private getTopLayerFrameAtSceneCoords = (sceneCoords: {
    x: number;
    y: number;
  }) => {
    const elementsMap = this.scene.getNonDeletedElementsMap();
    const frames = this.scene
      .getNonDeletedFramesLikes()
      .filter((frame): frame is ExcalidrawFrameLikeElement =>
        isCursorInFrame(sceneCoords, frame, elementsMap),
      );

    return frames.length ? frames[frames.length - 1] : null;
  };

  private handleCanvasPointerMove = (
    event: React.PointerEvent<HTMLCanvasElement>,
  ) => {
    this.savePointer(event.clientX, event.clientY, this.state.cursorButton);
    this.lastPointerMoveEvent = event.nativeEvent;

    if (gesture.pointers.has(event.pointerId)) {
      gesture.pointers.set(event.pointerId, {
        x: event.clientX,
        y: event.clientY,
      });
    }

    const initialScale = gesture.initialScale;
    if (
      gesture.pointers.size === 2 &&
      gesture.lastCenter &&
      initialScale &&
      gesture.initialDistance
    ) {
      const center = getCenter(gesture.pointers);
      const deltaX = center.x - gesture.lastCenter.x;
      const deltaY = center.y - gesture.lastCenter.y;
      gesture.lastCenter = center;

      const distance = getDistance(Array.from(gesture.pointers.values()));
      const scaleFactor =
        this.state.activeTool.type === "freedraw" && this.state.penMode
          ? 1
          : distance / gesture.initialDistance;

      const nextZoom = scaleFactor
        ? getNormalizedZoom(initialScale * scaleFactor)
        : this.state.zoom.value;

      this.setState((state) => {
        const zoomState = getStateForZoom(
          {
            viewportX: center.x,
            viewportY: center.y,
            nextZoom,
          },
          state,
        );

        this.translateCanvas({
          zoom: zoomState.zoom,
          // 2x multiplier is just a magic number that makes this work correctly
          // on touchscreen devices (note: if we get report that panning is slower/faster
          // than actual movement, consider swapping with devicePixelRatio)
          scrollX: zoomState.scrollX + 2 * (deltaX / nextZoom),
          scrollY: zoomState.scrollY + 2 * (deltaY / nextZoom),
          shouldCacheIgnoreZoom: true,
        });
      });
      this.resetShouldCacheIgnoreZoomDebounced();
    } else {
      gesture.lastCenter =
        gesture.initialDistance =
        gesture.initialScale =
          null;
    }

    if (
      isHoldingSpace ||
      isPanning ||
      isDraggingScrollBar ||
      isHandToolActive(this.state)
    ) {
      return;
    }

    const isPointerOverScrollBars = isOverScrollBars(
      currentScrollBars,
      event.clientX - this.state.offsetLeft,
      event.clientY - this.state.offsetTop,
    );
    const isOverScrollBar = isPointerOverScrollBars.isOverEither;
    if (
      !this.state.newElement &&
      !this.state.selectionElement &&
      !this.state.selectedElementsAreBeingDragged &&
      !this.state.multiElement
    ) {
      if (isOverScrollBar) {
        resetCursor(this.interactiveCanvas);
      } else {
        setCursorForShape(this.interactiveCanvas, this.state);
      }
    }

    const scenePointer = viewportCoordsToSceneCoords(event, this.state);
    const { x: scenePointerX, y: scenePointerY } = scenePointer;

    if (
      !this.state.newElement &&
      isActiveToolNonLinearSnappable(this.state.activeTool.type)
    ) {
      const { originOffset, snapLines } = getSnapLinesAtPointer(
        this.scene.getNonDeletedElements(),
        this,
        {
          x: scenePointerX,
          y: scenePointerY,
        },
        event,
        this.scene.getNonDeletedElementsMap(),
      );

      this.setState((prevState) => {
        const nextSnapLines = updateStable(prevState.snapLines, snapLines);
        const nextOriginOffset = prevState.originSnapOffset
          ? updateStable(prevState.originSnapOffset, originOffset)
          : originOffset;

        if (
          prevState.snapLines === nextSnapLines &&
          prevState.originSnapOffset === nextOriginOffset
        ) {
          return null;
        }
        return {
          snapLines: nextSnapLines,
          originSnapOffset: nextOriginOffset,
        };
      });
    } else if (
      !this.state.newElement &&
      !this.state.selectedElementsAreBeingDragged &&
      !this.state.selectionElement
    ) {
      this.setState((prevState) => {
        if (prevState.snapLines.length) {
          return {
            snapLines: [],
          };
        }
        return null;
      });
    }

    if (
      this.state.selectedLinearElement?.isEditing &&
      !this.state.selectedLinearElement.isDragging
    ) {
      const editingLinearElement = LinearElementEditor.handlePointerMove(
        event,
        scenePointerX,
        scenePointerY,
        this,
      );
      const linearElement = editingLinearElement
        ? this.scene.getElement(editingLinearElement.elementId)
        : null;

      if (
        editingLinearElement &&
        editingLinearElement !== this.state.selectedLinearElement
      ) {
        // Since we are reading from previous state which is not possible with
        // automatic batching in React 18 hence using flush sync to synchronously
        // update the state. Check https://github.com/excalidraw/excalidraw/pull/5508 for more details.
        flushSync(() => {
          this.setState({
            selectedLinearElement: editingLinearElement,
          });
        });
      }
      if (
        editingLinearElement?.lastUncommittedPoint != null &&
        linearElement &&
        isBindingElementType(linearElement.type)
      ) {
        this.maybeSuggestBindingAtCursor(
          scenePointer,
          editingLinearElement.elbowed,
        );
      } else if (this.state.suggestedBindings.length) {
        this.setState({ suggestedBindings: [] });
      }
    }

    if (isBindingElementType(this.state.activeTool.type)) {
      // Hovering with a selected tool or creating new linear element via click
      // and point
      const { newElement } = this.state;
      if (isBindingElement(newElement, false)) {
        this.setState({
          suggestedBindings: maybeSuggestBindingsForLinearElementAtCoords(
            newElement,
            [scenePointer],
            this.scene,
            this.state.zoom,
            this.state.startBoundElement,
          ),
        });
      } else {
        this.maybeSuggestBindingAtCursor(scenePointer, false);
      }
    }

    if (this.state.multiElement) {
      const { multiElement } = this.state;
      const { x: rx, y: ry } = multiElement;

      const { points, lastCommittedPoint } = multiElement;
      const lastPoint = points[points.length - 1];

      setCursorForShape(this.interactiveCanvas, this.state);

      if (lastPoint === lastCommittedPoint) {
        // if we haven't yet created a temp point and we're beyond commit-zone
        // threshold, add a point
        if (
          pointDistance(
            pointFrom(scenePointerX - rx, scenePointerY - ry),
            lastPoint,
          ) >= LINE_CONFIRM_THRESHOLD
        ) {
          this.scene.mutateElement(
            multiElement,
            {
              points: [
                ...points,
                pointFrom<LocalPoint>(scenePointerX - rx, scenePointerY - ry),
              ],
            },
            { informMutation: false, isDragging: false },
          );
        } else {
          setCursor(this.interactiveCanvas, CURSOR_TYPE.POINTER);
          // in this branch, we're inside the commit zone, and no uncommitted
          // point exists. Thus do nothing (don't add/remove points).
        }
      } else if (
        points.length > 2 &&
        lastCommittedPoint &&
        pointDistance(
          pointFrom(scenePointerX - rx, scenePointerY - ry),
          lastCommittedPoint,
        ) < LINE_CONFIRM_THRESHOLD
      ) {
        setCursor(this.interactiveCanvas, CURSOR_TYPE.POINTER);
        this.scene.mutateElement(
          multiElement,
          {
            points: points.slice(0, -1),
          },
          { informMutation: false, isDragging: false },
        );
      } else {
        const [gridX, gridY] = getGridPoint(
          scenePointerX,
          scenePointerY,
          event[KEYS.CTRL_OR_CMD] || isElbowArrow(multiElement)
            ? null
            : this.getEffectiveGridSize(),
        );

        const [lastCommittedX, lastCommittedY] =
          multiElement?.lastCommittedPoint ?? [0, 0];

        let dxFromLastCommitted = gridX - rx - lastCommittedX;
        let dyFromLastCommitted = gridY - ry - lastCommittedY;

        if (shouldRotateWithDiscreteAngle(event)) {
          ({ width: dxFromLastCommitted, height: dyFromLastCommitted } =
            getLockedLinearCursorAlignSize(
              // actual coordinate of the last committed point
              lastCommittedX + rx,
              lastCommittedY + ry,
              // cursor-grid coordinate
              gridX,
              gridY,
            ));
        }

        if (isPathALoop(points, this.state.zoom.value)) {
          setCursor(this.interactiveCanvas, CURSOR_TYPE.POINTER);
        }

        // update last uncommitted point
        this.scene.mutateElement(
          multiElement,
          {
            points: [
              ...points.slice(0, -1),
              pointFrom<LocalPoint>(
                lastCommittedX + dxFromLastCommitted,
                lastCommittedY + dyFromLastCommitted,
              ),
            ],
          },
          {
            isDragging: true,
            informMutation: false,
          },
        );

        // in this path, we're mutating multiElement to reflect
        // how it will be after adding pointer position as the next point
        // trigger update here so that new element canvas renders again to reflect this
        this.triggerRender(false);
      }

      return;
    }

    const hasDeselectedButton = Boolean(event.buttons);
    if (
      hasDeselectedButton ||
      (this.state.activeTool.type !== "selection" &&
        this.state.activeTool.type !== "text" &&
        this.state.activeTool.type !== "eraser")
    ) {
      return;
    }

    const elements = this.scene.getNonDeletedElements();

    const selectedElements = this.scene.getSelectedElements(this.state);
    if (
      selectedElements.length === 1 &&
      !isOverScrollBar &&
      !this.state.selectedLinearElement?.isEditing
    ) {
      // for linear elements, we'd like to prioritize point dragging over edge resizing
      // therefore, we update and check hovered point index first
      if (this.state.selectedLinearElement) {
        this.handleHoverSelectedLinearElement(
          this.state.selectedLinearElement,
          scenePointerX,
          scenePointerY,
        );
      }

      if (
        (!this.state.selectedLinearElement ||
          this.state.selectedLinearElement.hoverPointIndex === -1) &&
        this.state.openDialog?.name !== "elementLinkSelector" &&
        !(selectedElements.length === 1 && isElbowArrow(selectedElements[0]))
      ) {
        const elementWithTransformHandleType =
          getElementWithTransformHandleType(
            elements,
            this.state,
            scenePointerX,
            scenePointerY,
            this.state.zoom,
            event.pointerType,
            this.scene.getNonDeletedElementsMap(),
            this.device,
          );
        if (
          elementWithTransformHandleType &&
          elementWithTransformHandleType.transformHandleType
        ) {
          setCursor(
            this.interactiveCanvas,
            getCursorForResizingElement(elementWithTransformHandleType),
          );
          return;
        }
      }
    } else if (
      selectedElements.length > 1 &&
      !isOverScrollBar &&
      this.state.openDialog?.name !== "elementLinkSelector"
    ) {
      const transformHandleType = getTransformHandleTypeFromCoords(
        getCommonBounds(selectedElements),
        scenePointerX,
        scenePointerY,
        this.state.zoom,
        event.pointerType,
        this.device,
      );
      if (transformHandleType) {
        setCursor(
          this.interactiveCanvas,
          getCursorForResizingElement({
            transformHandleType,
          }),
        );
        return;
      }
    }

    const hitElementMightBeLocked = this.getElementAtPosition(
      scenePointerX,
      scenePointerY,
      {
        preferSelected: true,
        includeLockedElements: true,
      },
    );

    let hitElement: ExcalidrawElement | null = null;
    if (hitElementMightBeLocked && hitElementMightBeLocked.locked) {
      hitElement = null;
    } else {
      hitElement = hitElementMightBeLocked;
    }

    this.hitLinkElement = this.getElementLinkAtPosition(
      scenePointer,
      hitElementMightBeLocked,
    );
    if (isEraserActive(this.state)) {
      return;
    }
    if (
      this.hitLinkElement &&
      !this.state.selectedElementIds[this.hitLinkElement.id]
    ) {
      setCursor(this.interactiveCanvas, CURSOR_TYPE.POINTER);
      showHyperlinkTooltip(
        this.hitLinkElement,
        this.state,
        this.scene.getNonDeletedElementsMap(),
      );
    } else {
      hideHyperlinkToolip();
      if (
        hitElement &&
        (hitElement.link || isEmbeddableElement(hitElement)) &&
        this.state.selectedElementIds[hitElement.id] &&
        !this.state.contextMenu &&
        !this.state.showHyperlinkPopup
      ) {
        this.setState({ showHyperlinkPopup: "info" });
      } else if (this.state.activeTool.type === "text") {
        setCursor(
          this.interactiveCanvas,
          isTextElement(hitElement) ? CURSOR_TYPE.TEXT : CURSOR_TYPE.CROSSHAIR,
        );
      } else if (this.state.viewModeEnabled) {
        setCursor(this.interactiveCanvas, CURSOR_TYPE.GRAB);
      } else if (this.state.openDialog?.name === "elementLinkSelector") {
        setCursor(this.interactiveCanvas, CURSOR_TYPE.AUTO);
      } else if (isOverScrollBar) {
        setCursor(this.interactiveCanvas, CURSOR_TYPE.AUTO);
      } else if (
        // if using cmd/ctrl, we're not dragging
        !event[KEYS.CTRL_OR_CMD]
      ) {
        if (
          (hitElement ||
            this.isHittingCommonBoundingBoxOfSelectedElements(
              scenePointer,
              selectedElements,
            )) &&
          !hitElement?.locked
        ) {
          if (
            hitElement &&
            isIframeLikeElement(hitElement) &&
            this.isIframeLikeElementCenter(
              hitElement,
              event,
              scenePointerX,
              scenePointerY,
            )
          ) {
            setCursor(this.interactiveCanvas, CURSOR_TYPE.POINTER);
            this.setState({
              activeEmbeddable: { element: hitElement, state: "hover" },
            });
          } else if (
            !hitElement ||
            // Ebow arrows can only be moved when unconnected
            !isElbowArrow(hitElement) ||
            !(hitElement.startBinding || hitElement.endBinding)
          ) {
            setCursor(this.interactiveCanvas, CURSOR_TYPE.MOVE);
            if (this.state.activeEmbeddable?.state === "hover") {
              this.setState({ activeEmbeddable: null });
            }
          }
        }
      } else {
        setCursor(this.interactiveCanvas, CURSOR_TYPE.AUTO);
      }

      if (this.state.selectedLinearElement) {
        this.handleHoverSelectedLinearElement(
          this.state.selectedLinearElement,
          scenePointerX,
          scenePointerY,
        );
      }
    }

    if (this.state.openDialog?.name === "elementLinkSelector" && hitElement) {
      this.setState((prevState) => {
        return {
          hoveredElementIds: updateStable(
            prevState.hoveredElementIds,
            selectGroupsForSelectedElements(
              {
                editingGroupId: prevState.editingGroupId,
                selectedElementIds: { [hitElement!.id]: true },
              },
              this.scene.getNonDeletedElements(),
              prevState,
              this,
            ).selectedElementIds,
          ),
        };
      });
    } else if (
      this.state.openDialog?.name === "elementLinkSelector" &&
      !hitElement
    ) {
      this.setState((prevState) => ({
        hoveredElementIds: updateStable(prevState.hoveredElementIds, {}),
      }));
    }
  };

  private handleEraser = (
    event: PointerEvent,
    scenePointer: { x: number; y: number },
  ) => {
    const elementsToErase = this.eraserTrail.addPointToPath(
      scenePointer.x,
      scenePointer.y,
      event.altKey,
    );

    this.elementsPendingErasure = new Set(elementsToErase);
    this.triggerRender();
  };

  // set touch moving for mobile context menu
  private handleTouchMove = (event: React.TouchEvent<HTMLCanvasElement>) => {
    invalidateContextMenu = true;
  };

  handleHoverSelectedLinearElement(
    linearElementEditor: LinearElementEditor,
    scenePointerX: number,
    scenePointerY: number,
  ) {
    const elementsMap = this.scene.getNonDeletedElementsMap();

    const element = LinearElementEditor.getElement(
      linearElementEditor.elementId,
      elementsMap,
    );

    if (!element) {
      return;
    }
    if (this.state.selectedLinearElement) {
      let hoverPointIndex = -1;
      let segmentMidPointHoveredCoords = null;
      if (
        hitElementItself({
          point: pointFrom(scenePointerX, scenePointerY),
          element,
          elementsMap,
          threshold: this.getElementHitThreshold(element),
        })
      ) {
        hoverPointIndex = LinearElementEditor.getPointIndexUnderCursor(
          element,
          elementsMap,
          this.state.zoom,
          scenePointerX,
          scenePointerY,
        );
        segmentMidPointHoveredCoords =
          LinearElementEditor.getSegmentMidpointHitCoords(
            linearElementEditor,
            { x: scenePointerX, y: scenePointerY },
            this.state,
            this.scene.getNonDeletedElementsMap(),
          );
        const isHoveringAPointHandle = isElbowArrow(element)
          ? hoverPointIndex === 0 ||
            hoverPointIndex === element.points.length - 1
          : hoverPointIndex >= 0;
        if (isHoveringAPointHandle || segmentMidPointHoveredCoords) {
          setCursor(this.interactiveCanvas, CURSOR_TYPE.POINTER);
        } else if (this.hitElement(scenePointerX, scenePointerY, element)) {
          if (
            // Ebow arrows can only be moved when unconnected
            !isElbowArrow(element) ||
            !(element.startBinding || element.endBinding)
          ) {
            setCursor(this.interactiveCanvas, CURSOR_TYPE.MOVE);
          }
        }
      } else if (this.hitElement(scenePointerX, scenePointerY, element)) {
        if (
          // Ebow arrows can only be moved when unconnected
          !isElbowArrow(element) ||
          !(element.startBinding || element.endBinding)
        ) {
          setCursor(this.interactiveCanvas, CURSOR_TYPE.MOVE);
        }
      }

      if (
        this.state.selectedLinearElement.hoverPointIndex !== hoverPointIndex
      ) {
        this.setState({
          selectedLinearElement: {
            ...this.state.selectedLinearElement,
            hoverPointIndex,
          },
        });
      }

      if (
        !LinearElementEditor.arePointsEqual(
          this.state.selectedLinearElement.segmentMidPointHoveredCoords,
          segmentMidPointHoveredCoords,
        )
      ) {
        this.setState({
          selectedLinearElement: {
            ...this.state.selectedLinearElement,
            segmentMidPointHoveredCoords,
          },
        });
      }
    } else {
      setCursor(this.interactiveCanvas, CURSOR_TYPE.AUTO);
    }
  }

  private handleCanvasPointerDown = (
    event: React.PointerEvent<HTMLElement>,
  ) => {
    const target = event.target as HTMLElement;
    // capture subsequent pointer events to the canvas
    // this makes other elements non-interactive until pointer up
    if (target.setPointerCapture) {
      target.setPointerCapture(event.pointerId);
    }

    this.maybeCleanupAfterMissingPointerUp(event.nativeEvent);
    this.maybeUnfollowRemoteUser();

    if (this.state.searchMatches) {
      this.setState((state) => {
        return {
          searchMatches: state.searchMatches && {
            focusedId: null,
            matches: state.searchMatches.matches.map((searchMatch) => ({
              ...searchMatch,
              focus: false,
            })),
          },
        };
      });
      this.updateEditorAtom(searchItemInFocusAtom, null);
    }

    if (editorJotaiStore.get(convertElementTypePopupAtom)) {
      this.updateEditorAtom(convertElementTypePopupAtom, null);
    }

    // since contextMenu options are potentially evaluated on each render,
    // and an contextMenu action may depend on selection state, we must
    // close the contextMenu before we update the selection on pointerDown
    // (e.g. resetting selection)
    if (this.state.contextMenu) {
      this.setState({ contextMenu: null });
    }

    if (this.state.snapLines) {
      this.setAppState({ snapLines: [] });
    }

    this.updateGestureOnPointerDown(event);

    // if dragging element is freedraw and another pointerdown event occurs
    // a second finger is on the screen
    // discard the freedraw element if it is very short because it is likely
    // just a spike, otherwise finalize the freedraw element when the second
    // finger is lifted
    if (
      event.pointerType === "touch" &&
      this.state.newElement &&
      this.state.newElement.type === "freedraw"
    ) {
      const element = this.state.newElement as ExcalidrawFreeDrawElement;
      this.updateScene({
        ...(element.points.length < 10
          ? {
              elements: this.scene
                .getElementsIncludingDeleted()
                .filter((el) => el.id !== element.id),
            }
          : {}),
        appState: {
          newElement: null,
          editingTextElement: null,
          startBoundElement: null,
          suggestedBindings: [],
          selectedElementIds: makeNextSelectedElementIds(
            Object.keys(this.state.selectedElementIds)
              .filter((key) => key !== element.id)
              .reduce((obj: { [id: string]: true }, key) => {
                obj[key] = this.state.selectedElementIds[key];
                return obj;
              }, {}),
            this.state,
          ),
        },
        captureUpdate:
          this.state.openDialog?.name === "elementLinkSelector"
            ? CaptureUpdateAction.EVENTUALLY
            : CaptureUpdateAction.NEVER,
      });
      return;
    }

    // remove any active selection when we start to interact with canvas
    // (mainly, we care about removing selection outside the component which
    //  would prevent our copy handling otherwise)
    const selection = document.getSelection();
    if (selection?.anchorNode) {
      selection.removeAllRanges();
    }
    this.maybeOpenContextMenuAfterPointerDownOnTouchDevices(event);

    //fires only once, if pen is detected, penMode is enabled
    //the user can disable this by toggling the penMode button
    if (!this.state.penDetected && event.pointerType === "pen") {
      this.setState((prevState) => {
        return {
          penMode: true,
          penDetected: true,
        };
      });
    }

    if (
      !this.device.isTouchScreen &&
      ["pen", "touch"].includes(event.pointerType)
    ) {
      this.device = updateObject(this.device, { isTouchScreen: true });
    }

    if (isPanning) {
      return;
    }

    this.lastPointerDownEvent = event;

    // we must exit before we set `cursorButton` state and `savePointer`
    // else it will send pointer state & laser pointer events in collab when
    // panning
    if (this.handleCanvasPanUsingWheelOrSpaceDrag(event)) {
      return;
    }

    this.setState({
      lastPointerDownWith: event.pointerType,
      cursorButton: "down",
    });
    this.savePointer(event.clientX, event.clientY, "down");

    if (
      event.button === POINTER_BUTTON.ERASER &&
      this.state.activeTool.type !== TOOL_TYPE.eraser
    ) {
      this.setState(
        {
          activeTool: updateActiveTool(this.state, {
            type: TOOL_TYPE.eraser,
            lastActiveToolBeforeEraser: this.state.activeTool,
          }),
        },
        () => {
          this.handleCanvasPointerDown(event);
          const onPointerUp = () => {
            unsubPointerUp();
            unsubCleanup?.();
            if (isEraserActive(this.state)) {
              this.setState({
                activeTool: updateActiveTool(this.state, {
                  ...(this.state.activeTool.lastActiveTool || {
                    type: TOOL_TYPE.selection,
                  }),
                  lastActiveToolBeforeEraser: null,
                }),
              });
            }
          };

          const unsubPointerUp = addEventListener(
            window,
            EVENT.POINTER_UP,
            onPointerUp,
            {
              once: true,
            },
          );
          let unsubCleanup: UnsubscribeCallback | undefined;
          // subscribe inside rAF lest it'd be triggered on the same pointerdown
          // if we start erasing while coming from blurred document since
          // we cleanup pointer events on focus
          requestAnimationFrame(() => {
            unsubCleanup =
              this.missingPointerEventCleanupEmitter.once(onPointerUp);
          });
        },
      );
      return;
    }

    // only handle left mouse button or touch
    if (
      event.button !== POINTER_BUTTON.MAIN &&
      event.button !== POINTER_BUTTON.TOUCH &&
      event.button !== POINTER_BUTTON.ERASER
    ) {
      return;
    }

    // don't select while panning
    if (gesture.pointers.size > 1) {
      return;
    }

    // State for the duration of a pointer interaction, which starts with a
    // pointerDown event, ends with a pointerUp event (or another pointerDown)
    const pointerDownState = this.initialPointerDownState(event);

    this.setState({
      selectedElementsAreBeingDragged: false,
    });

    if (this.handleDraggingScrollBar(event, pointerDownState)) {
      return;
    }

    this.clearSelectionIfNotUsingSelection();
    this.updateBindingEnabledOnPointerMove(event);

    if (this.handleSelectionOnPointerDown(event, pointerDownState)) {
      return;
    }

    const allowOnPointerDown =
      !this.state.penMode ||
      event.pointerType !== "touch" ||
      this.state.activeTool.type === "selection" ||
      this.state.activeTool.type === "lasso" ||
      this.state.activeTool.type === "text" ||
      this.state.activeTool.type === "image";

    if (!allowOnPointerDown) {
      return;
    }

    if (this.state.activeTool.type === "lasso") {
      this.lassoTrail.startPath(
        pointerDownState.origin.x,
        pointerDownState.origin.y,
        event.shiftKey,
      );
    } else if (this.state.activeTool.type === "text") {
      this.handleTextOnPointerDown(event, pointerDownState);
    } else if (
      this.state.activeTool.type === "arrow" ||
      this.state.activeTool.type === "line"
    ) {
      this.handleLinearElementOnPointerDown(
        event,
        this.state.activeTool.type,
        pointerDownState,
      );
    } else if (this.state.activeTool.type === "freedraw") {
      this.handleFreeDrawElementOnPointerDown(
        event,
        this.state.activeTool.type,
        pointerDownState,
      );
    } else if (this.state.activeTool.type === "custom") {
      setCursorForShape(this.interactiveCanvas, this.state);
    } else if (
      this.state.activeTool.type === TOOL_TYPE.frame ||
      this.state.activeTool.type === TOOL_TYPE.magicframe
    ) {
      this.createFrameElementOnPointerDown(
        pointerDownState,
        this.state.activeTool.type,
      );
    } else if (this.state.activeTool.type === "laser") {
      this.laserTrails.startPath(
        pointerDownState.lastCoords.x,
        pointerDownState.lastCoords.y,
      );
    } else if (
      this.state.activeTool.type !== "eraser" &&
      this.state.activeTool.type !== "hand" &&
      this.state.activeTool.type !== "image"
    ) {
      this.createGenericElementOnPointerDown(
        this.state.activeTool.type,
        pointerDownState,
      );
    }

    this.props?.onPointerDown?.(this.state.activeTool, pointerDownState);
    this.onPointerDownEmitter.trigger(
      this.state.activeTool,
      pointerDownState,
      event,
    );

    if (this.state.activeTool.type === "eraser") {
      this.eraserTrail.startPath(
        pointerDownState.lastCoords.x,
        pointerDownState.lastCoords.y,
      );
    }

    const onPointerMove =
      this.onPointerMoveFromPointerDownHandler(pointerDownState);

    const onPointerUp =
      this.onPointerUpFromPointerDownHandler(pointerDownState);

    const onKeyDown = this.onKeyDownFromPointerDownHandler(pointerDownState);
    const onKeyUp = this.onKeyUpFromPointerDownHandler(pointerDownState);

    this.missingPointerEventCleanupEmitter.once((_event) =>
      onPointerUp(_event || event.nativeEvent),
    );

    if (!this.state.viewModeEnabled || this.state.activeTool.type === "laser") {
      window.addEventListener(EVENT.POINTER_MOVE, onPointerMove);
      window.addEventListener(EVENT.POINTER_UP, onPointerUp);
      window.addEventListener(EVENT.KEYDOWN, onKeyDown);
      window.addEventListener(EVENT.KEYUP, onKeyUp);
      pointerDownState.eventListeners.onMove = onPointerMove;
      pointerDownState.eventListeners.onUp = onPointerUp;
      pointerDownState.eventListeners.onKeyUp = onKeyUp;
      pointerDownState.eventListeners.onKeyDown = onKeyDown;
    }
  };

  private handleCanvasPointerUp = (
    event: React.PointerEvent<HTMLCanvasElement>,
  ) => {
    this.removePointer(event);
    this.lastPointerUpEvent = event;

    const scenePointer = viewportCoordsToSceneCoords(
      { clientX: event.clientX, clientY: event.clientY },
      this.state,
    );
    const clicklength =
      event.timeStamp - (this.lastPointerDownEvent?.timeStamp ?? 0);

    if (this.device.editor.isMobile && clicklength < 300) {
      const hitElement = this.getElementAtPosition(
        scenePointer.x,
        scenePointer.y,
      );
      if (
        isIframeLikeElement(hitElement) &&
        this.isIframeLikeElementCenter(
          hitElement,
          event,
          scenePointer.x,
          scenePointer.y,
        )
      ) {
        this.handleEmbeddableCenterClick(hitElement);
        return;
      }
    }

    if (this.device.isTouchScreen) {
      const hitElement = this.getElementAtPosition(
        scenePointer.x,
        scenePointer.y,
        {
          includeLockedElements: true,
        },
      );
      this.hitLinkElement = this.getElementLinkAtPosition(
        scenePointer,
        hitElement,
      );
    }

    if (
      this.hitLinkElement &&
      !this.state.selectedElementIds[this.hitLinkElement.id]
    ) {
      if (
        clicklength < 300 &&
        isIframeLikeElement(this.hitLinkElement) &&
        !isPointHittingLinkIcon(
          this.hitLinkElement,
          this.scene.getNonDeletedElementsMap(),
          this.state,
          pointFrom(scenePointer.x, scenePointer.y),
        )
      ) {
        this.handleEmbeddableCenterClick(this.hitLinkElement);
      } else {
        this.redirectToLink(event, this.device.isTouchScreen);
      }
    } else if (this.state.viewModeEnabled) {
      this.setState({
        activeEmbeddable: null,
        selectedElementIds: {},
      });
    }
  };

  private maybeOpenContextMenuAfterPointerDownOnTouchDevices = (
    event: React.PointerEvent<HTMLElement>,
  ): void => {
    // deal with opening context menu on touch devices
    if (event.pointerType === "touch") {
      invalidateContextMenu = false;

      if (touchTimeout) {
        // If there's already a touchTimeout, this means that there's another
        // touch down and we are doing another touch, so we shouldn't open the
        // context menu.
        invalidateContextMenu = true;
      } else {
        // open the context menu with the first touch's clientX and clientY
        // if the touch is not moving
        touchTimeout = window.setTimeout(() => {
          touchTimeout = 0;
          if (!invalidateContextMenu) {
            this.handleCanvasContextMenu(event);
          }
        }, TOUCH_CTX_MENU_TIMEOUT);
      }
    }
  };

  private resetContextMenuTimer = () => {
    clearTimeout(touchTimeout);
    touchTimeout = 0;
    invalidateContextMenu = false;
  };

  /**
   * pointerup may not fire in certian cases (user tabs away...), so in order
   * to properly cleanup pointerdown state, we need to fire any hanging
   * pointerup handlers manually
   */
  private maybeCleanupAfterMissingPointerUp = (event: PointerEvent | null) => {
    lastPointerUp?.();
    this.missingPointerEventCleanupEmitter.trigger(event).clear();
  };

  // Returns whether the event is a panning
  public handleCanvasPanUsingWheelOrSpaceDrag = (
    event: React.PointerEvent<HTMLElement> | MouseEvent,
  ): boolean => {
    if (
      !(
        gesture.pointers.size <= 1 &&
        (event.button === POINTER_BUTTON.WHEEL ||
          (event.button === POINTER_BUTTON.MAIN && isHoldingSpace) ||
          isHandToolActive(this.state) ||
          this.state.viewModeEnabled)
      )
    ) {
      return false;
    }
    isPanning = true;

    // due to event.preventDefault below, container wouldn't get focus
    // automatically
    this.focusContainer();

    // preventing defualt while text editing messes with cursor/focus
    if (!this.state.editingTextElement) {
      // necessary to prevent browser from scrolling the page if excalidraw
      // not full-page #4489
      //
      // as such, the above is broken when panning canvas while in wysiwyg
      event.preventDefault();
    }

    let nextPastePrevented = false;
    const isLinux =
      typeof window === undefined
        ? false
        : /Linux/.test(window.navigator.platform);

    setCursor(this.interactiveCanvas, CURSOR_TYPE.GRABBING);
    let { clientX: lastX, clientY: lastY } = event;
    const onPointerMove = withBatchedUpdatesThrottled((event: PointerEvent) => {
      const deltaX = lastX - event.clientX;
      const deltaY = lastY - event.clientY;
      lastX = event.clientX;
      lastY = event.clientY;

      /*
       * Prevent paste event if we move while middle clicking on Linux.
       * See issue #1383.
       */
      if (
        isLinux &&
        !nextPastePrevented &&
        (Math.abs(deltaX) > 1 || Math.abs(deltaY) > 1)
      ) {
        nextPastePrevented = true;

        /* Prevent the next paste event */
        const preventNextPaste = (event: ClipboardEvent) => {
          document.body.removeEventListener(EVENT.PASTE, preventNextPaste);
          event.stopPropagation();
        };

        /*
         * Reenable next paste in case of disabled middle click paste for
         * any reason:
         * - right click paste
         * - empty clipboard
         */
        const enableNextPaste = () => {
          setTimeout(() => {
            document.body.removeEventListener(EVENT.PASTE, preventNextPaste);
            window.removeEventListener(EVENT.POINTER_UP, enableNextPaste);
          }, 100);
        };

        document.body.addEventListener(EVENT.PASTE, preventNextPaste);
        window.addEventListener(EVENT.POINTER_UP, enableNextPaste);
      }

      this.translateCanvas({
        scrollX: this.state.scrollX - deltaX / this.state.zoom.value,
        scrollY: this.state.scrollY - deltaY / this.state.zoom.value,
      });
    });
    const teardown = withBatchedUpdates(
      (lastPointerUp = () => {
        lastPointerUp = null;
        isPanning = false;
        if (!isHoldingSpace) {
          if (this.state.viewModeEnabled) {
            setCursor(this.interactiveCanvas, CURSOR_TYPE.GRAB);
          } else {
            setCursorForShape(this.interactiveCanvas, this.state);
          }
        }
        this.setState({
          cursorButton: "up",
        });
        this.savePointer(event.clientX, event.clientY, "up");
        window.removeEventListener(EVENT.POINTER_MOVE, onPointerMove);
        window.removeEventListener(EVENT.POINTER_UP, teardown);
        window.removeEventListener(EVENT.BLUR, teardown);
        onPointerMove.flush();
      }),
    );
    window.addEventListener(EVENT.BLUR, teardown);
    window.addEventListener(EVENT.POINTER_MOVE, onPointerMove, {
      passive: true,
    });
    window.addEventListener(EVENT.POINTER_UP, teardown);
    return true;
  };

  private updateGestureOnPointerDown(
    event: React.PointerEvent<HTMLElement>,
  ): void {
    gesture.pointers.set(event.pointerId, {
      x: event.clientX,
      y: event.clientY,
    });

    if (gesture.pointers.size === 2) {
      gesture.lastCenter = getCenter(gesture.pointers);
      gesture.initialScale = this.state.zoom.value;
      gesture.initialDistance = getDistance(
        Array.from(gesture.pointers.values()),
      );
    }
  }

  private initialPointerDownState(
    event: React.PointerEvent<HTMLElement>,
  ): PointerDownState {
    const origin = viewportCoordsToSceneCoords(event, this.state);
    const selectedElements = this.scene.getSelectedElements(this.state);
    const [minX, minY, maxX, maxY] = getCommonBounds(selectedElements);
    const isElbowArrowOnly = selectedElements.findIndex(isElbowArrow) === 0;

    return {
      origin,
      withCmdOrCtrl: event[KEYS.CTRL_OR_CMD],
      originInGrid: tupleToCoors(
        getGridPoint(
          origin.x,
          origin.y,
          event[KEYS.CTRL_OR_CMD] || isElbowArrowOnly
            ? null
            : this.getEffectiveGridSize(),
        ),
      ),
      scrollbars: isOverScrollBars(
        currentScrollBars,
        event.clientX - this.state.offsetLeft,
        event.clientY - this.state.offsetTop,
      ),
      // we need to duplicate because we'll be updating this state
      lastCoords: { ...origin },
      originalElements: this.scene
        .getNonDeletedElements()
        .reduce((acc, element) => {
          acc.set(element.id, deepCopyElement(element));
          return acc;
        }, new Map() as PointerDownState["originalElements"]),
      resize: {
        handleType: false,
        isResizing: false,
        offset: { x: 0, y: 0 },
        arrowDirection: "origin",
        center: { x: (maxX + minX) / 2, y: (maxY + minY) / 2 },
      },
      hit: {
        element: null,
        allHitElements: [],
        wasAddedToSelection: false,
        hasBeenDuplicated: false,
        hasHitCommonBoundingBoxOfSelectedElements:
          this.isHittingCommonBoundingBoxOfSelectedElements(
            origin,
            selectedElements,
          ),
      },
      drag: {
        hasOccurred: false,
        offset: null,
        origin: { ...origin },
      },
      eventListeners: {
        onMove: null,
        onUp: null,
        onKeyUp: null,
        onKeyDown: null,
      },
      boxSelection: {
        hasOccurred: false,
      },
    };
  }

  // Returns whether the event is a dragging a scrollbar
  private handleDraggingScrollBar(
    event: React.PointerEvent<HTMLElement>,
    pointerDownState: PointerDownState,
  ): boolean {
    if (
      !(pointerDownState.scrollbars.isOverEither && !this.state.multiElement)
    ) {
      return false;
    }
    isDraggingScrollBar = true;
    pointerDownState.lastCoords.x = event.clientX;
    pointerDownState.lastCoords.y = event.clientY;
    const onPointerMove = withBatchedUpdatesThrottled((event: PointerEvent) => {
      const target = event.target;
      if (!(target instanceof HTMLElement)) {
        return;
      }

      this.handlePointerMoveOverScrollbars(event, pointerDownState);
    });
    const onPointerUp = withBatchedUpdates(() => {
      lastPointerUp = null;
      isDraggingScrollBar = false;
      setCursorForShape(this.interactiveCanvas, this.state);
      this.setState({
        cursorButton: "up",
      });
      this.savePointer(event.clientX, event.clientY, "up");
      window.removeEventListener(EVENT.POINTER_MOVE, onPointerMove);
      window.removeEventListener(EVENT.POINTER_UP, onPointerUp);
      onPointerMove.flush();
    });

    lastPointerUp = onPointerUp;

    window.addEventListener(EVENT.POINTER_MOVE, onPointerMove);
    window.addEventListener(EVENT.POINTER_UP, onPointerUp);
    return true;
  }

  private clearSelectionIfNotUsingSelection = (): void => {
    if (
      this.state.activeTool.type !== "selection" &&
      this.state.activeTool.type !== "lasso"
    ) {
      this.setState({
        selectedElementIds: makeNextSelectedElementIds({}, this.state),
        selectedGroupIds: {},
        editingGroupId: null,
        activeEmbeddable: null,
      });
    }
  };

  /**
   * @returns whether the pointer event has been completely handled
   */
  private handleSelectionOnPointerDown = (
    event: React.PointerEvent<HTMLElement>,
    pointerDownState: PointerDownState,
  ): boolean => {
    if (this.state.activeTool.type === "selection") {
      const elements = this.scene.getNonDeletedElements();
      const elementsMap = this.scene.getNonDeletedElementsMap();
      const selectedElements = this.scene.getSelectedElements(this.state);

      if (
        selectedElements.length === 1 &&
        !this.state.selectedLinearElement?.isEditing &&
        !isElbowArrow(selectedElements[0]) &&
        !(
          this.state.selectedLinearElement &&
          this.state.selectedLinearElement.hoverPointIndex !== -1
        )
      ) {
        const elementWithTransformHandleType =
          getElementWithTransformHandleType(
            elements,
            this.state,
            pointerDownState.origin.x,
            pointerDownState.origin.y,
            this.state.zoom,
            event.pointerType,
            this.scene.getNonDeletedElementsMap(),
            this.device,
          );
        if (elementWithTransformHandleType != null) {
          if (
            elementWithTransformHandleType.transformHandleType === "rotation"
          ) {
            this.setState({
              resizingElement: elementWithTransformHandleType.element,
            });
            pointerDownState.resize.handleType =
              elementWithTransformHandleType.transformHandleType;
          } else if (this.state.croppingElementId) {
            pointerDownState.resize.handleType =
              elementWithTransformHandleType.transformHandleType;
          } else {
            this.setState({
              resizingElement: elementWithTransformHandleType.element,
            });
            pointerDownState.resize.handleType =
              elementWithTransformHandleType.transformHandleType;
          }
        }
      } else if (selectedElements.length > 1) {
        pointerDownState.resize.handleType = getTransformHandleTypeFromCoords(
          getCommonBounds(selectedElements),
          pointerDownState.origin.x,
          pointerDownState.origin.y,
          this.state.zoom,
          event.pointerType,
          this.device,
        );
      }
      if (pointerDownState.resize.handleType) {
        pointerDownState.resize.isResizing = true;
        pointerDownState.resize.offset = tupleToCoors(
          getResizeOffsetXY(
            pointerDownState.resize.handleType,
            selectedElements,
            elementsMap,
            pointerDownState.origin.x,
            pointerDownState.origin.y,
          ),
        );
        if (
          selectedElements.length === 1 &&
          isLinearElement(selectedElements[0]) &&
          selectedElements[0].points.length === 2
        ) {
          pointerDownState.resize.arrowDirection = getResizeArrowDirection(
            pointerDownState.resize.handleType,
            selectedElements[0],
          );
        }
      } else {
        if (this.state.selectedLinearElement) {
          const linearElementEditor = this.state.selectedLinearElement;
          const ret = LinearElementEditor.handlePointerDown(
            event,
            this,
            this.store,
            pointerDownState.origin,
            linearElementEditor,
            this.scene,
          );
          if (ret.hitElement) {
            pointerDownState.hit.element = ret.hitElement;
          }
          if (ret.linearElementEditor) {
            this.setState({ selectedLinearElement: ret.linearElementEditor });
          }
          if (ret.didAddPoint) {
            return true;
          }
        }

        const allHitElements = this.getElementsAtPosition(
          pointerDownState.origin.x,
          pointerDownState.origin.y,
          {
            includeLockedElements: true,
          },
        );
        const unlockedHitElements = allHitElements.filter((e) => !e.locked);

        // Cannot set preferSelected in getElementAtPosition as we do in pointer move; consider:
        // A & B: both unlocked, A selected, B on top, A & B overlaps in some way
        // we want to select B when clicking on the overlapping area
        const hitElementMightBeLocked = this.getElementAtPosition(
          pointerDownState.origin.x,
          pointerDownState.origin.y,
          {
            allHitElements,
          },
        );

        if (
          !hitElementMightBeLocked ||
          hitElementMightBeLocked.id !== this.state.activeLockedId
        ) {
          this.setState({
            activeLockedId: null,
          });
        }

        if (
          hitElementMightBeLocked &&
          hitElementMightBeLocked.locked &&
          !unlockedHitElements.some(
            (el) => this.state.selectedElementIds[el.id],
          )
        ) {
          pointerDownState.hit.element = null;
        } else {
          // hitElement may already be set above, so check first
          pointerDownState.hit.element =
            pointerDownState.hit.element ??
            this.getElementAtPosition(
              pointerDownState.origin.x,
              pointerDownState.origin.y,
            );
        }

        this.hitLinkElement = this.getElementLinkAtPosition(
          pointerDownState.origin,
          hitElementMightBeLocked,
        );

        if (this.hitLinkElement) {
          return true;
        }

        if (
          this.state.croppingElementId &&
          pointerDownState.hit.element?.id !== this.state.croppingElementId
        ) {
          this.finishImageCropping();
        }

        if (pointerDownState.hit.element) {
          // Early return if pointer is hitting link icon
          const hitLinkElement = this.getElementLinkAtPosition(
            {
              x: pointerDownState.origin.x,
              y: pointerDownState.origin.y,
            },
            pointerDownState.hit.element,
          );
          if (hitLinkElement) {
            return false;
          }
        }

        // For overlapped elements one position may hit
        // multiple elements
        pointerDownState.hit.allHitElements = unlockedHitElements;

        const hitElement = pointerDownState.hit.element;
        const someHitElementIsSelected =
          pointerDownState.hit.allHitElements.some((element) =>
            this.isASelectedElement(element),
          );
        if (
          (hitElement === null || !someHitElementIsSelected) &&
          !event.shiftKey &&
          !pointerDownState.hit.hasHitCommonBoundingBoxOfSelectedElements
        ) {
          this.clearSelection(hitElement);
        }

        if (this.state.selectedLinearElement?.isEditing) {
          this.setState({
            selectedElementIds: makeNextSelectedElementIds(
              {
                [this.state.selectedLinearElement.elementId]: true,
              },
              this.state,
            ),
          });
          // If we click on something
        } else if (hitElement != null) {
          // == deep selection ==
          // on CMD/CTRL, drill down to hit element regardless of groups etc.
          if (event[KEYS.CTRL_OR_CMD]) {
            if (event.altKey) {
              // ctrl + alt means we're lasso selecting
              return false;
            }
            if (!this.state.selectedElementIds[hitElement.id]) {
              pointerDownState.hit.wasAddedToSelection = true;
            }
            this.setState((prevState) => ({
              ...editGroupForSelectedElement(prevState, hitElement),
              previousSelectedElementIds: this.state.selectedElementIds,
            }));
            // mark as not completely handled so as to allow dragging etc.
            return false;
          }

          // deselect if item is selected
          // if shift is not clicked, this will always return true
          // otherwise, it will trigger selection based on current
          // state of the box
          if (!this.state.selectedElementIds[hitElement.id]) {
            // if we are currently editing a group, exiting editing mode and deselect the group.
            if (
              this.state.editingGroupId &&
              !isElementInGroup(hitElement, this.state.editingGroupId)
            ) {
              this.setState({
                selectedElementIds: makeNextSelectedElementIds({}, this.state),
                selectedGroupIds: {},
                editingGroupId: null,
                activeEmbeddable: null,
              });
            }

            // Add hit element to selection. At this point if we're not holding
            // SHIFT the previously selected element(s) were deselected above
            // (make sure you use setState updater to use latest state)
            // With shift-selection, we want to make sure that frames and their containing
            // elements are not selected at the same time.
            if (
              !someHitElementIsSelected &&
              !pointerDownState.hit.hasHitCommonBoundingBoxOfSelectedElements
            ) {
              this.setState((prevState) => {
                let nextSelectedElementIds: { [id: string]: true } = {
                  ...prevState.selectedElementIds,
                  [hitElement.id]: true,
                };

                const previouslySelectedElements: ExcalidrawElement[] = [];

                Object.keys(prevState.selectedElementIds).forEach((id) => {
                  const element = this.scene.getElement(id);
                  element && previouslySelectedElements.push(element);
                });

                // if hitElement is frame-like, deselect all of its elements
                // if they are selected
                if (isFrameLikeElement(hitElement)) {
                  getFrameChildren(
                    previouslySelectedElements,
                    hitElement.id,
                  ).forEach((element) => {
                    delete nextSelectedElementIds[element.id];
                  });
                } else if (hitElement.frameId) {
                  // if hitElement is in a frame and its frame has been selected
                  // disable selection for the given element
                  if (nextSelectedElementIds[hitElement.frameId]) {
                    delete nextSelectedElementIds[hitElement.id];
                  }
                } else {
                  // hitElement is neither a frame nor an element in a frame
                  // but since hitElement could be in a group with some frames
                  // this means selecting hitElement will have the frames selected as well
                  // because we want to keep the invariant:
                  // - frames and their elements are not selected at the same time
                  // we deselect elements in those frames that were previously selected

                  const groupIds = hitElement.groupIds;
                  const framesInGroups = new Set(
                    groupIds
                      .flatMap((gid) =>
                        getElementsInGroup(
                          this.scene.getNonDeletedElements(),
                          gid,
                        ),
                      )
                      .filter((element) => isFrameLikeElement(element))
                      .map((frame) => frame.id),
                  );

                  if (framesInGroups.size > 0) {
                    previouslySelectedElements.forEach((element) => {
                      if (
                        element.frameId &&
                        framesInGroups.has(element.frameId)
                      ) {
                        // deselect element and groups containing the element
                        delete nextSelectedElementIds[element.id];
                        element.groupIds
                          .flatMap((gid) =>
                            getElementsInGroup(
                              this.scene.getNonDeletedElements(),
                              gid,
                            ),
                          )
                          .forEach((element) => {
                            delete nextSelectedElementIds[element.id];
                          });
                      }
                    });
                  }
                }

                // Finally, in shape selection mode, we'd like to
                // keep only one shape or group selected at a time.
                // This means, if the hitElement is a different shape or group
                // than the previously selected ones, we deselect the previous ones
                // and select the hitElement
                if (prevState.openDialog?.name === "elementLinkSelector") {
                  if (
                    !hitElement.groupIds.some(
                      (gid) => prevState.selectedGroupIds[gid],
                    )
                  ) {
                    nextSelectedElementIds = {
                      [hitElement.id]: true,
                    };
                  }
                }

                return {
                  ...selectGroupsForSelectedElements(
                    {
                      editingGroupId: prevState.editingGroupId,
                      selectedElementIds: nextSelectedElementIds,
                    },
                    this.scene.getNonDeletedElements(),
                    prevState,
                    this,
                  ),
                  showHyperlinkPopup:
                    hitElement.link || isEmbeddableElement(hitElement)
                      ? "info"
                      : false,
                };
              });
              pointerDownState.hit.wasAddedToSelection = true;
            }
          }
        }

        this.setState({
          previousSelectedElementIds: this.state.selectedElementIds,
        });
      }
    }
    return false;
  };

  private isASelectedElement(hitElement: ExcalidrawElement | null): boolean {
    return hitElement != null && this.state.selectedElementIds[hitElement.id];
  }

  private isHittingCommonBoundingBoxOfSelectedElements(
    point: Readonly<{ x: number; y: number }>,
    selectedElements: readonly ExcalidrawElement[],
  ): boolean {
    if (selectedElements.length < 2) {
      return false;
    }

    // How many pixels off the shape boundary we still consider a hit
    const threshold = Math.max(
      DEFAULT_COLLISION_THRESHOLD / this.state.zoom.value,
      1,
    );
    const [x1, y1, x2, y2] = getCommonBounds(selectedElements);
    return (
      point.x > x1 - threshold &&
      point.x < x2 + threshold &&
      point.y > y1 - threshold &&
      point.y < y2 + threshold
    );
  }

  private handleTextOnPointerDown = (
    event: React.PointerEvent<HTMLElement>,
    pointerDownState: PointerDownState,
  ): void => {
    // if we're currently still editing text, clicking outside
    // should only finalize it, not create another (irrespective
    // of state.activeTool.locked)
    if (this.state.editingTextElement) {
      return;
    }
    let sceneX = pointerDownState.origin.x;
    let sceneY = pointerDownState.origin.y;

    const element = this.getElementAtPosition(sceneX, sceneY, {
      includeBoundTextElement: true,
    });

    // FIXME
    let container = this.getTextBindableContainerAtPosition(sceneX, sceneY);

    if (hasBoundTextElement(element)) {
      container = element as ExcalidrawTextContainer;
      sceneX = element.x + element.width / 2;
      sceneY = element.y + element.height / 2;
    }
    this.startTextEditing({
      sceneX,
      sceneY,
      insertAtParentCenter: !event.altKey,
      container,
      autoEdit: false,
    });

    resetCursor(this.interactiveCanvas);
    if (!this.state.activeTool.locked) {
      this.setState({
        activeTool: updateActiveTool(this.state, { type: "selection" }),
      });
    }
  };

  private handleFreeDrawElementOnPointerDown = (
    event: React.PointerEvent<HTMLElement>,
    elementType: ExcalidrawFreeDrawElement["type"],
    pointerDownState: PointerDownState,
  ) => {
    // Begin a mark capture. This does not have to update state yet.
    const [gridX, gridY] = getGridPoint(
      pointerDownState.origin.x,
      pointerDownState.origin.y,
      null,
    );

    const topLayerFrame = this.getTopLayerFrameAtSceneCoords({
      x: gridX,
      y: gridY,
    });

    const simulatePressure = event.pressure === 0.5;

    const element = newFreeDrawElement({
      type: elementType,
      x: gridX,
      y: gridY,
      strokeColor: this.state.currentItemStrokeColor,
      backgroundColor: this.state.currentItemBackgroundColor,
      fillStyle: this.state.currentItemFillStyle,
      strokeWidth: this.state.currentItemStrokeWidth,
      strokeStyle: this.state.currentItemStrokeStyle,
      roughness: this.state.currentItemRoughness,
      opacity: this.state.currentItemOpacity,
      roundness: null,
      simulatePressure,
      locked: false,
      frameId: topLayerFrame ? topLayerFrame.id : null,
      points: [pointFrom<LocalPoint>(0, 0)],
      pressures: simulatePressure ? [] : [event.pressure],
    });

    this.scene.insertElement(element);

    this.setState((prevState) => {
      const nextSelectedElementIds = {
        ...prevState.selectedElementIds,
      };
      delete nextSelectedElementIds[element.id];
      return {
        selectedElementIds: makeNextSelectedElementIds(
          nextSelectedElementIds,
          prevState,
        ),
      };
    });

    const boundElement = getHoveredElementForBinding(
      pointerDownState.origin,
      this.scene.getNonDeletedElements(),
      this.scene.getNonDeletedElementsMap(),
      this.state.zoom,
    );

    this.setState({
      newElement: element,
      startBoundElement: boundElement,
      suggestedBindings: [],
    });
  };

  public insertIframeElement = ({
    sceneX,
    sceneY,
    width,
    height,
  }: {
    sceneX: number;
    sceneY: number;
    width: number;
    height: number;
  }) => {
    const [gridX, gridY] = getGridPoint(
      sceneX,
      sceneY,
      this.lastPointerDownEvent?.[KEYS.CTRL_OR_CMD]
        ? null
        : this.getEffectiveGridSize(),
    );

    const element = newIframeElement({
      type: "iframe",
      x: gridX,
      y: gridY,
      strokeColor: "transparent",
      backgroundColor: "transparent",
      fillStyle: this.state.currentItemFillStyle,
      strokeWidth: this.state.currentItemStrokeWidth,
      strokeStyle: this.state.currentItemStrokeStyle,
      roughness: this.state.currentItemRoughness,
      roundness: this.getCurrentItemRoundness("iframe"),
      opacity: this.state.currentItemOpacity,
      locked: false,
      width,
      height,
    });

    this.scene.insertElement(element);

    return element;
  };

  //create rectangle element with youtube top left on nearest grid point width / hight 640/360
  public insertEmbeddableElement = ({
    sceneX,
    sceneY,
    link,
  }: {
    sceneX: number;
    sceneY: number;
    link: string;
  }) => {
    const [gridX, gridY] = getGridPoint(
      sceneX,
      sceneY,
      this.lastPointerDownEvent?.[KEYS.CTRL_OR_CMD]
        ? null
        : this.getEffectiveGridSize(),
    );

    const embedLink = getEmbedLink(link);

    if (!embedLink) {
      return;
    }

    if (embedLink.error instanceof URIError) {
      this.setToast({
        message: t("toast.unrecognizedLinkFormat"),
        closable: true,
      });
    }

    const element = newEmbeddableElement({
      type: "embeddable",
      x: gridX,
      y: gridY,
      strokeColor: "transparent",
      backgroundColor: "transparent",
      fillStyle: this.state.currentItemFillStyle,
      strokeWidth: this.state.currentItemStrokeWidth,
      strokeStyle: this.state.currentItemStrokeStyle,
      roughness: this.state.currentItemRoughness,
      roundness: this.getCurrentItemRoundness("embeddable"),
      opacity: this.state.currentItemOpacity,
      locked: false,
      width: embedLink.intrinsicSize.w,
      height: embedLink.intrinsicSize.h,
      link,
    });

    this.scene.insertElement(element);

    return element;
  };

  private createImageElement = async ({
    sceneX,
    sceneY,
    addToFrameUnderCursor = true,
    imageFile,
  }: {
    sceneX: number;
    sceneY: number;
    addToFrameUnderCursor?: boolean;
    imageFile: File;
  }) => {
    const [gridX, gridY] = getGridPoint(
      sceneX,
      sceneY,
      this.lastPointerDownEvent?.[KEYS.CTRL_OR_CMD]
        ? null
        : this.getEffectiveGridSize(),
    );

    const topLayerFrame = addToFrameUnderCursor
      ? this.getTopLayerFrameAtSceneCoords({
          x: gridX,
          y: gridY,
        })
      : null;

    const placeholderSize = 100 / this.state.zoom.value;

    const placeholderImageElement = newImageElement({
      type: "image",
      strokeColor: this.state.currentItemStrokeColor,
      backgroundColor: this.state.currentItemBackgroundColor,
      fillStyle: this.state.currentItemFillStyle,
      strokeWidth: this.state.currentItemStrokeWidth,
      strokeStyle: this.state.currentItemStrokeStyle,
      roughness: this.state.currentItemRoughness,
      roundness: null,
      opacity: this.state.currentItemOpacity,
      locked: false,
      frameId: topLayerFrame ? topLayerFrame.id : null,
      x: gridX - placeholderSize / 2,
      y: gridY - placeholderSize / 2,
      width: placeholderSize,
      height: placeholderSize,
    });

    const initializedImageElement = await this.insertImageElement(
      placeholderImageElement,
      imageFile,
    );

    return initializedImageElement;
  };

  private handleLinearElementOnPointerDown = (
    event: React.PointerEvent<HTMLElement>,
    elementType: ExcalidrawLinearElement["type"],
    pointerDownState: PointerDownState,
  ): void => {
    if (this.state.multiElement) {
      const { multiElement } = this.state;

      // finalize if completing a loop
      if (
        multiElement.type === "line" &&
        isPathALoop(multiElement.points, this.state.zoom.value)
      ) {
        this.scene.mutateElement(multiElement, {
          lastCommittedPoint:
            multiElement.points[multiElement.points.length - 1],
        });
        this.actionManager.executeAction(actionFinalize);
        return;
      }

      // Elbow arrows cannot be created by putting down points
      // only the start and end points can be defined
      if (isElbowArrow(multiElement) && multiElement.points.length > 1) {
        this.scene.mutateElement(multiElement, {
          lastCommittedPoint:
            multiElement.points[multiElement.points.length - 1],
        });
        this.actionManager.executeAction(actionFinalize);
        return;
      }

      const { x: rx, y: ry, lastCommittedPoint } = multiElement;

      // clicking inside commit zone → finalize arrow
      if (
        multiElement.points.length > 1 &&
        lastCommittedPoint &&
        pointDistance(
          pointFrom(
            pointerDownState.origin.x - rx,
            pointerDownState.origin.y - ry,
          ),
          lastCommittedPoint,
        ) < LINE_CONFIRM_THRESHOLD
      ) {
        this.actionManager.executeAction(actionFinalize);
        return;
      }

      this.setState((prevState) => ({
        selectedElementIds: makeNextSelectedElementIds(
          {
            ...prevState.selectedElementIds,
            [multiElement.id]: true,
          },
          prevState,
        ),
      }));
      // clicking outside commit zone → update reference for last committed
      // point
      this.scene.mutateElement(multiElement, {
        lastCommittedPoint: multiElement.points[multiElement.points.length - 1],
      });
      setCursor(this.interactiveCanvas, CURSOR_TYPE.POINTER);
    } else {
      const [gridX, gridY] = getGridPoint(
        pointerDownState.origin.x,
        pointerDownState.origin.y,
        event[KEYS.CTRL_OR_CMD] ? null : this.getEffectiveGridSize(),
      );

      const topLayerFrame = this.getTopLayerFrameAtSceneCoords({
        x: gridX,
        y: gridY,
      });

      /* If arrow is pre-arrowheads, it will have undefined for both start and end arrowheads.
      If so, we want it to be null for start and "arrow" for end. If the linear item is not
      an arrow, we want it to be null for both. Otherwise, we want it to use the
      values from appState. */

      const { currentItemStartArrowhead, currentItemEndArrowhead } = this.state;
      const [startArrowhead, endArrowhead] =
        elementType === "arrow"
          ? [currentItemStartArrowhead, currentItemEndArrowhead]
          : [null, null];

      const element =
        elementType === "arrow"
          ? newArrowElement({
              type: elementType,
              x: gridX,
              y: gridY,
              strokeColor: this.state.currentItemStrokeColor,
              backgroundColor: this.state.currentItemBackgroundColor,
              fillStyle: this.state.currentItemFillStyle,
              strokeWidth: this.state.currentItemStrokeWidth,
              strokeStyle: this.state.currentItemStrokeStyle,
              roughness: this.state.currentItemRoughness,
              opacity: this.state.currentItemOpacity,
              roundness:
                this.state.currentItemArrowType === ARROW_TYPE.round
                  ? { type: ROUNDNESS.PROPORTIONAL_RADIUS }
                  : // note, roundness doesn't have any effect for elbow arrows,
                    // but it's best to set it to null as well
                    null,
              startArrowhead,
              endArrowhead,
              locked: false,
              frameId: topLayerFrame ? topLayerFrame.id : null,
              elbowed: this.state.currentItemArrowType === ARROW_TYPE.elbow,
              fixedSegments:
                this.state.currentItemArrowType === ARROW_TYPE.elbow
                  ? []
                  : null,
            })
          : newLinearElement({
              type: elementType,
              x: gridX,
              y: gridY,
              strokeColor: this.state.currentItemStrokeColor,
              backgroundColor: this.state.currentItemBackgroundColor,
              fillStyle: this.state.currentItemFillStyle,
              strokeWidth: this.state.currentItemStrokeWidth,
              strokeStyle: this.state.currentItemStrokeStyle,
              roughness: this.state.currentItemRoughness,
              opacity: this.state.currentItemOpacity,
              roundness:
                this.state.currentItemRoundness === "round"
                  ? { type: ROUNDNESS.PROPORTIONAL_RADIUS }
                  : null,
              locked: false,
              frameId: topLayerFrame ? topLayerFrame.id : null,
            });
      this.setState((prevState) => {
        const nextSelectedElementIds = {
          ...prevState.selectedElementIds,
        };
        delete nextSelectedElementIds[element.id];
        return {
          selectedElementIds: makeNextSelectedElementIds(
            nextSelectedElementIds,
            prevState,
          ),
        };
      });
      this.scene.mutateElement(element, {
        points: [...element.points, pointFrom<LocalPoint>(0, 0)],
      });
      const boundElement = getHoveredElementForBinding(
        pointerDownState.origin,
        this.scene.getNonDeletedElements(),
        this.scene.getNonDeletedElementsMap(),
        this.state.zoom,
        isElbowArrow(element),
        isElbowArrow(element),
      );

      this.scene.insertElement(element);
      this.setState({
        newElement: element,
        startBoundElement: boundElement,
        suggestedBindings: [],
      });
    }
  };

  private getCurrentItemRoundness(
    elementType:
      | "selection"
      | "rectangle"
      | "diamond"
      | "ellipse"
      | "iframe"
      | "embeddable",
  ) {
    return this.state.currentItemRoundness === "round"
      ? {
          type: isUsingAdaptiveRadius(elementType)
            ? ROUNDNESS.ADAPTIVE_RADIUS
            : ROUNDNESS.PROPORTIONAL_RADIUS,
        }
      : null;
  }

  private createGenericElementOnPointerDown = (
    elementType: ExcalidrawGenericElement["type"] | "embeddable",
    pointerDownState: PointerDownState,
  ): void => {
    const [gridX, gridY] = getGridPoint(
      pointerDownState.origin.x,
      pointerDownState.origin.y,
      this.lastPointerDownEvent?.[KEYS.CTRL_OR_CMD]
        ? null
        : this.getEffectiveGridSize(),
    );

    const topLayerFrame = this.getTopLayerFrameAtSceneCoords({
      x: gridX,
      y: gridY,
    });

    const baseElementAttributes = {
      x: gridX,
      y: gridY,
      strokeColor: this.state.currentItemStrokeColor,
      backgroundColor: this.state.currentItemBackgroundColor,
      fillStyle: this.state.currentItemFillStyle,
      strokeWidth: this.state.currentItemStrokeWidth,
      strokeStyle: this.state.currentItemStrokeStyle,
      roughness: this.state.currentItemRoughness,
      opacity: this.state.currentItemOpacity,
      roundness: this.getCurrentItemRoundness(elementType),
      locked: false,
      frameId: topLayerFrame ? topLayerFrame.id : null,
    } as const;

    let element;
    if (elementType === "embeddable") {
      element = newEmbeddableElement({
        type: "embeddable",
        ...baseElementAttributes,
      });
    } else {
      element = newElement({
        type: elementType,
        ...baseElementAttributes,
      });
    }

    if (element.type === "selection") {
      this.setState({
        selectionElement: element,
      });
    } else {
      this.scene.insertElement(element);
      this.setState({
        multiElement: null,
        newElement: element,
      });
    }
  };

  private createFrameElementOnPointerDown = (
    pointerDownState: PointerDownState,
    type: Extract<ToolType, "frame" | "magicframe">,
  ): void => {
    const [gridX, gridY] = getGridPoint(
      pointerDownState.origin.x,
      pointerDownState.origin.y,
      this.lastPointerDownEvent?.[KEYS.CTRL_OR_CMD]
        ? null
        : this.getEffectiveGridSize(),
    );

    const constructorOpts = {
      x: gridX,
      y: gridY,
      opacity: this.state.currentItemOpacity,
      locked: false,
      ...FRAME_STYLE,
    } as const;

    const frame =
      type === TOOL_TYPE.magicframe
        ? newMagicFrameElement(constructorOpts)
        : newFrameElement(constructorOpts);

    this.scene.insertElement(frame);

    this.setState({
      multiElement: null,
      newElement: frame,
    });
  };

  private maybeCacheReferenceSnapPoints(
    event: KeyboardModifiersObject,
    selectedElements: ExcalidrawElement[],
    recomputeAnyways: boolean = false,
  ) {
    if (
      isSnappingEnabled({
        event,
        app: this,
        selectedElements,
      }) &&
      (recomputeAnyways || !SnapCache.getReferenceSnapPoints())
    ) {
      SnapCache.setReferenceSnapPoints(
        getReferenceSnapPoints(
          this.scene.getNonDeletedElements(),
          selectedElements,
          this.state,
          this.scene.getNonDeletedElementsMap(),
        ),
      );
    }
  }

  private maybeCacheVisibleGaps(
    event: KeyboardModifiersObject,
    selectedElements: ExcalidrawElement[],
    recomputeAnyways: boolean = false,
  ) {
    if (
      isSnappingEnabled({
        event,
        app: this,
        selectedElements,
      }) &&
      (recomputeAnyways || !SnapCache.getVisibleGaps())
    ) {
      SnapCache.setVisibleGaps(
        getVisibleGaps(
          this.scene.getNonDeletedElements(),
          selectedElements,
          this.state,
          this.scene.getNonDeletedElementsMap(),
        ),
      );
    }
  }

  private onKeyDownFromPointerDownHandler(
    pointerDownState: PointerDownState,
  ): (event: KeyboardEvent) => void {
    return withBatchedUpdates((event: KeyboardEvent) => {
      if (this.maybeHandleResize(pointerDownState, event)) {
        return;
      }
      this.maybeDragNewGenericElement(pointerDownState, event);
    });
  }

  private onKeyUpFromPointerDownHandler(
    pointerDownState: PointerDownState,
  ): (event: KeyboardEvent) => void {
    return withBatchedUpdates((event: KeyboardEvent) => {
      // Prevents focus from escaping excalidraw tab
      event.key === KEYS.ALT && event.preventDefault();
      if (this.maybeHandleResize(pointerDownState, event)) {
        return;
      }
      this.maybeDragNewGenericElement(pointerDownState, event);
    });
  }

  private onPointerMoveFromPointerDownHandler(
    pointerDownState: PointerDownState,
  ) {
    return withBatchedUpdatesThrottled((event: PointerEvent) => {
      if (this.state.openDialog?.name === "elementLinkSelector") {
        return;
      }
      const pointerCoords = viewportCoordsToSceneCoords(event, this.state);

      if (this.state.activeLockedId) {
        this.setState({
          activeLockedId: null,
        });
      }

      if (
        this.state.selectedLinearElement &&
        this.state.selectedLinearElement.elbowed &&
        this.state.selectedLinearElement.pointerDownState.segmentMidpoint.index
      ) {
        const [gridX, gridY] = getGridPoint(
          pointerCoords.x,
          pointerCoords.y,
          event[KEYS.CTRL_OR_CMD] ? null : this.getEffectiveGridSize(),
        );

        let index =
          this.state.selectedLinearElement.pointerDownState.segmentMidpoint
            .index;
        if (index < 0) {
          const nextCoords = LinearElementEditor.getSegmentMidpointHitCoords(
            {
              ...this.state.selectedLinearElement,
              segmentMidPointHoveredCoords: null,
            },
            { x: gridX, y: gridY },
            this.state,
            this.scene.getNonDeletedElementsMap(),
          );
          index = nextCoords
            ? LinearElementEditor.getSegmentMidPointIndex(
                this.state.selectedLinearElement,
                this.state,
                nextCoords,
                this.scene.getNonDeletedElementsMap(),
              )
            : -1;
        }

        const ret = LinearElementEditor.moveFixedSegment(
          this.state.selectedLinearElement,
          index,
          gridX,
          gridY,
          this.scene,
        );

        this.setState({
          selectedLinearElement: {
            ...this.state.selectedLinearElement,
            segmentMidPointHoveredCoords: ret.segmentMidPointHoveredCoords,
            pointerDownState: ret.pointerDownState,
          },
        });
        return;
      }

      const lastPointerCoords =
        this.lastPointerMoveCoords ?? pointerDownState.origin;
      this.lastPointerMoveCoords = pointerCoords;

      // We need to initialize dragOffsetXY only after we've updated
      // `state.selectedElementIds` on pointerDown. Doing it here in pointerMove
      // event handler should hopefully ensure we're already working with
      // the updated state.
      if (pointerDownState.drag.offset === null) {
        pointerDownState.drag.offset = tupleToCoors(
          getDragOffsetXY(
            this.scene.getSelectedElements(this.state),
            pointerDownState.origin.x,
            pointerDownState.origin.y,
          ),
        );
      }
      const target = event.target;
      if (!(target instanceof HTMLElement)) {
        return;
      }

      if (this.handlePointerMoveOverScrollbars(event, pointerDownState)) {
        return;
      }

      if (isEraserActive(this.state)) {
        this.handleEraser(event, pointerCoords);
        return;
      }

      if (this.state.activeTool.type === "laser") {
        this.laserTrails.addPointToPath(pointerCoords.x, pointerCoords.y);
      }

      const [gridX, gridY] = getGridPoint(
        pointerCoords.x,
        pointerCoords.y,
        event[KEYS.CTRL_OR_CMD] ? null : this.getEffectiveGridSize(),
      );

      // for arrows/lines, don't start dragging until a given threshold
      // to ensure we don't create a 2-point arrow by mistake when
      // user clicks mouse in a way that it moves a tiny bit (thus
      // triggering pointermove)
      if (
        !pointerDownState.drag.hasOccurred &&
        (this.state.activeTool.type === "arrow" ||
          this.state.activeTool.type === "line")
      ) {
        if (
          pointDistance(
            pointFrom(pointerCoords.x, pointerCoords.y),
            pointFrom(pointerDownState.origin.x, pointerDownState.origin.y),
          ) *
            this.state.zoom.value <
          MINIMUM_ARROW_SIZE
        ) {
          return;
        }
      }
      if (pointerDownState.resize.isResizing) {
        pointerDownState.lastCoords.x = pointerCoords.x;
        pointerDownState.lastCoords.y = pointerCoords.y;
        if (this.maybeHandleCrop(pointerDownState, event)) {
          return true;
        }
        if (this.maybeHandleResize(pointerDownState, event)) {
          return true;
        }
      }
      const elementsMap = this.scene.getNonDeletedElementsMap();

      if (this.state.selectedLinearElement) {
        const linearElementEditor = this.state.selectedLinearElement;

        if (
          LinearElementEditor.shouldAddMidpoint(
            this.state.selectedLinearElement,
            pointerCoords,
            this.state,
            elementsMap,
          )
        ) {
          const ret = LinearElementEditor.addMidpoint(
            this.state.selectedLinearElement,
            pointerCoords,
            this,
            !event[KEYS.CTRL_OR_CMD],
            this.scene,
          );
          if (!ret) {
            return;
          }

          // Since we are reading from previous state which is not possible with
          // automatic batching in React 18 hence using flush sync to synchronously
          // update the state. Check https://github.com/excalidraw/excalidraw/pull/5508 for more details.

          flushSync(() => {
            if (this.state.selectedLinearElement) {
              this.setState({
                selectedLinearElement: {
                  ...this.state.selectedLinearElement,
                  pointerDownState: ret.pointerDownState,
                  selectedPointsIndices: ret.selectedPointsIndices,
                  segmentMidPointHoveredCoords: null,
                },
              });
            }
          });

          return;
        } else if (
          linearElementEditor.pointerDownState.segmentMidpoint.value !== null &&
          !linearElementEditor.pointerDownState.segmentMidpoint.added
        ) {
          return;
        }

        const newState = LinearElementEditor.handlePointDragging(
          event,
          this,
          pointerCoords.x,
          pointerCoords.y,
          linearElementEditor,
        );
        if (newState) {
          pointerDownState.lastCoords.x = pointerCoords.x;
          pointerDownState.lastCoords.y = pointerCoords.y;
          pointerDownState.drag.hasOccurred = true;

          this.setState(newState);

          return;
        }
      }

      const hasHitASelectedElement = pointerDownState.hit.allHitElements.some(
        (element) => this.isASelectedElement(element),
      );

      const isSelectingPointsInLineEditor =
        this.state.selectedLinearElement?.isEditing &&
        event.shiftKey &&
        this.state.selectedLinearElement.elementId ===
          pointerDownState.hit.element?.id;
      if (
        (hasHitASelectedElement ||
          pointerDownState.hit.hasHitCommonBoundingBoxOfSelectedElements) &&
        !isSelectingPointsInLineEditor &&
        this.state.activeTool.type !== "lasso"
      ) {
        const selectedElements = this.scene.getSelectedElements(this.state);

        if (selectedElements.every((element) => element.locked)) {
          return;
        }

        const selectedElementsHasAFrame = selectedElements.find((e) =>
          isFrameLikeElement(e),
        );
        const topLayerFrame = this.getTopLayerFrameAtSceneCoords(pointerCoords);
        const frameToHighlight =
          topLayerFrame && !selectedElementsHasAFrame ? topLayerFrame : null;
        // Only update the state if there is a difference
        if (this.state.frameToHighlight !== frameToHighlight) {
          flushSync(() => {
            this.setState({ frameToHighlight });
          });
        }

        // Marking that click was used for dragging to check
        // if elements should be deselected on pointerup
        pointerDownState.drag.hasOccurred = true;

        // prevent dragging even if we're no longer holding cmd/ctrl otherwise
        // it would have weird results (stuff jumping all over the screen)
        // Checking for editingTextElement to avoid jump while editing on mobile #6503
        if (
          selectedElements.length > 0 &&
          !pointerDownState.withCmdOrCtrl &&
          !this.state.editingTextElement &&
          this.state.activeEmbeddable?.state !== "active"
        ) {
          const dragOffset = {
            x: pointerCoords.x - pointerDownState.drag.origin.x,
            y: pointerCoords.y - pointerDownState.drag.origin.y,
          };

          const originalElements = [
            ...pointerDownState.originalElements.values(),
          ];

          // We only drag in one direction if shift is pressed
          const lockDirection = event.shiftKey;

          if (lockDirection) {
            const distanceX = Math.abs(dragOffset.x);
            const distanceY = Math.abs(dragOffset.y);

            const lockX = lockDirection && distanceX < distanceY;
            const lockY = lockDirection && distanceX > distanceY;

            if (lockX) {
              dragOffset.x = 0;
            }

            if (lockY) {
              dragOffset.y = 0;
            }
          }

          // #region move crop region
          if (this.state.croppingElementId) {
            const croppingElement = this.scene
              .getNonDeletedElementsMap()
              .get(this.state.croppingElementId);

            if (
              croppingElement &&
              isImageElement(croppingElement) &&
              croppingElement.crop !== null &&
              pointerDownState.hit.element === croppingElement
            ) {
              const crop = croppingElement.crop;
              const image =
                isInitializedImageElement(croppingElement) &&
                this.imageCache.get(croppingElement.fileId)?.image;

              if (image && !(image instanceof Promise)) {
                const instantDragOffset = vectorScale(
                  vector(
                    pointerCoords.x - lastPointerCoords.x,
                    pointerCoords.y - lastPointerCoords.y,
                  ),
                  Math.max(this.state.zoom.value, 2),
                );

                const [x1, y1, x2, y2, cx, cy] = getElementAbsoluteCoords(
                  croppingElement,
                  elementsMap,
                );

                const topLeft = vectorFromPoint(
                  pointRotateRads(
                    pointFrom(x1, y1),
                    pointFrom(cx, cy),
                    croppingElement.angle,
                  ),
                );
                const topRight = vectorFromPoint(
                  pointRotateRads(
                    pointFrom(x2, y1),
                    pointFrom(cx, cy),
                    croppingElement.angle,
                  ),
                );
                const bottomLeft = vectorFromPoint(
                  pointRotateRads(
                    pointFrom(x1, y2),
                    pointFrom(cx, cy),
                    croppingElement.angle,
                  ),
                );
                const topEdge = vectorNormalize(
                  vectorSubtract(topRight, topLeft),
                );
                const leftEdge = vectorNormalize(
                  vectorSubtract(bottomLeft, topLeft),
                );

                // project instantDrafOffset onto leftEdge and topEdge to decompose
                const offsetVector = vector(
                  vectorDot(instantDragOffset, topEdge),
                  vectorDot(instantDragOffset, leftEdge),
                );

                const nextCrop = {
                  ...crop,
                  x: clamp(
                    crop.x -
                      offsetVector[0] * Math.sign(croppingElement.scale[0]),
                    0,
                    image.naturalWidth - crop.width,
                  ),
                  y: clamp(
                    crop.y -
                      offsetVector[1] * Math.sign(croppingElement.scale[1]),
                    0,
                    image.naturalHeight - crop.height,
                  ),
                };

                this.scene.mutateElement(croppingElement, {
                  crop: nextCrop,
                });

                return;
              }
            }
          }

          // Snap cache *must* be synchronously popuplated before initial drag,
          // otherwise the first drag even will not snap, causing a jump before
          // it snaps to its position if previously snapped already.
          this.maybeCacheVisibleGaps(event, selectedElements);
          this.maybeCacheReferenceSnapPoints(event, selectedElements);

          const { snapOffset, snapLines } = snapDraggedElements(
            originalElements,
            dragOffset,
            this,
            event,
            this.scene.getNonDeletedElementsMap(),
          );

          this.setState({ snapLines });

          // when we're editing the name of a frame, we want the user to be
          // able to select and interact with the text input
          if (!this.state.editingFrame) {
            dragSelectedElements(
              pointerDownState,
              selectedElements,
              dragOffset,
              this.scene,
              snapOffset,
              event[KEYS.CTRL_OR_CMD] ? null : this.getEffectiveGridSize(),
            );
          }

          this.setState({
            selectedElementsAreBeingDragged: true,
            // element is being dragged and selectionElement that was created on pointer down
            // should be removed
            selectionElement: null,
          });

          if (
            selectedElements.length !== 1 ||
            !isElbowArrow(selectedElements[0])
          ) {
            this.setState({
              suggestedBindings: getSuggestedBindingsForArrows(
                selectedElements,
                this.scene.getNonDeletedElementsMap(),
                this.state.zoom,
              ),
            });
          }

          // We duplicate the selected element if alt is pressed on pointer move
          if (event.altKey && !pointerDownState.hit.hasBeenDuplicated) {
            // Move the currently selected elements to the top of the z index stack, and
            // put the duplicates where the selected elements used to be.
            // (the origin point where the dragging started)

            pointerDownState.hit.hasBeenDuplicated = true;

            const elements = this.scene.getElementsIncludingDeleted();
            const hitElement = pointerDownState.hit.element;
            const selectedElements = this.scene.getSelectedElements({
              selectedElementIds: this.state.selectedElementIds,
              includeBoundTextElement: true,
              includeElementsInFrames: true,
            });
            if (
              hitElement &&
              // hit element may not end up being selected
              // if we're alt-dragging a common bounding box
              // over the hit element
              pointerDownState.hit.wasAddedToSelection &&
              !selectedElements.find((el) => el.id === hitElement.id)
            ) {
              selectedElements.push(hitElement);
            }

            const idsOfElementsToDuplicate = new Map(
              selectedElements.map((el) => [el.id, el]),
            );

            const {
              duplicatedElements,
              duplicateElementsMap,
              elementsWithDuplicates,
              origIdToDuplicateId,
            } = duplicateElements({
              type: "in-place",
              elements,
              appState: this.state,
              randomizeSeed: true,
              idsOfElementsToDuplicate,
              overrides: ({ duplicateElement, origElement }) => {
                return {
                  // reset to the original element's frameId (unless we've
                  // duplicated alongside a frame in which case we need to
                  // keep the duplicate frame's id) so that the element
                  // frame membership is refreshed on pointerup
                  // NOTE this is a hacky solution and should be done
                  // differently
                  frameId: duplicateElement.frameId ?? origElement.frameId,
                  seed: randomInteger(),
                };
              },
            });
            duplicatedElements.forEach((element) => {
              pointerDownState.originalElements.set(
                element.id,
                deepCopyElement(element),
              );
            });

            const mappedClonedElements = elementsWithDuplicates.map((el) => {
              if (idsOfElementsToDuplicate.has(el.id)) {
                const origEl = pointerDownState.originalElements.get(el.id);

                if (origEl) {
                  return newElementWith(el, {
                    x: origEl.x,
                    y: origEl.y,
                  });
                }
              }
              return el;
            });

            const mappedNewSceneElements = this.props.onDuplicate?.(
              mappedClonedElements,
              elements,
            );

            const elementsWithIndices = syncMovedIndices(
              mappedNewSceneElements || mappedClonedElements,
              arrayToMap(duplicatedElements),
            );

            // we need to update synchronously so as to keep pointerDownState,
            // appState, and scene elements in sync
            flushSync(() => {
              // swap hit element with the duplicated one
              if (pointerDownState.hit.element) {
                const cloneId = origIdToDuplicateId.get(
                  pointerDownState.hit.element.id,
                );
                const clonedElement =
                  cloneId && duplicateElementsMap.get(cloneId);
                pointerDownState.hit.element = clonedElement || null;
              }
              // swap hit elements with the duplicated ones
              pointerDownState.hit.allHitElements =
                pointerDownState.hit.allHitElements.reduce(
                  (
                    acc: typeof pointerDownState.hit.allHitElements,
                    origHitElement,
                  ) => {
                    const cloneId = origIdToDuplicateId.get(origHitElement.id);
                    const clonedElement =
                      cloneId && duplicateElementsMap.get(cloneId);
                    if (clonedElement) {
                      acc.push(clonedElement);
                    }

                    return acc;
                  },
                  [],
                );

              // update drag origin to the position at which we started
              // the duplication so that the drag offset is correct
              pointerDownState.drag.origin = viewportCoordsToSceneCoords(
                event,
                this.state,
              );

              // switch selected elements to the duplicated ones
              this.setState((prevState) => ({
                ...getSelectionStateForElements(
                  duplicatedElements,
                  this.scene.getNonDeletedElements(),
                  prevState,
                ),
              }));

              this.scene.replaceAllElements(elementsWithIndices);
              this.maybeCacheVisibleGaps(event, selectedElements, true);
              this.maybeCacheReferenceSnapPoints(event, selectedElements, true);
            });
          }

          return;
        }
      }

      if (this.state.selectionElement) {
        pointerDownState.lastCoords.x = pointerCoords.x;
        pointerDownState.lastCoords.y = pointerCoords.y;
        if (event.altKey) {
          this.setActiveTool(
            { type: "lasso", fromSelection: true },
            event.shiftKey,
          );
          this.lassoTrail.startPath(
            pointerDownState.origin.x,
            pointerDownState.origin.y,
            event.shiftKey,
          );
          this.setAppState({
            selectionElement: null,
          });
          return;
        }
        this.maybeDragNewGenericElement(pointerDownState, event);
      } else if (this.state.activeTool.type === "lasso") {
        if (!event.altKey && this.state.activeTool.fromSelection) {
          this.setActiveTool({ type: "selection" });
          this.createGenericElementOnPointerDown("selection", pointerDownState);
          pointerDownState.lastCoords.x = pointerCoords.x;
          pointerDownState.lastCoords.y = pointerCoords.y;
          this.maybeDragNewGenericElement(pointerDownState, event);
          this.lassoTrail.endPath();
        } else {
          this.lassoTrail.addPointToPath(
            pointerCoords.x,
            pointerCoords.y,
            event.shiftKey,
          );
        }
      } else {
        // It is very important to read this.state within each move event,
        // otherwise we would read a stale one!
        const newElement = this.state.newElement;

        if (!newElement) {
          return;
        }

        if (newElement.type === "freedraw") {
          const points = newElement.points;
          const dx = pointerCoords.x - newElement.x;
          const dy = pointerCoords.y - newElement.y;

          const lastPoint = points.length > 0 && points[points.length - 1];
          const discardPoint =
            lastPoint && lastPoint[0] === dx && lastPoint[1] === dy;

          if (!discardPoint) {
            const pressures = newElement.simulatePressure
              ? newElement.pressures
              : [...newElement.pressures, event.pressure];

            this.scene.mutateElement(
              newElement,
              {
                points: [...points, pointFrom<LocalPoint>(dx, dy)],
                pressures,
              },
              {
                informMutation: false,
                isDragging: false,
              },
            );

            this.setState({
              newElement,
            });
          }
        } else if (isLinearElement(newElement)) {
          pointerDownState.drag.hasOccurred = true;
          const points = newElement.points;
          let dx = gridX - newElement.x;
          let dy = gridY - newElement.y;

          if (shouldRotateWithDiscreteAngle(event) && points.length === 2) {
            ({ width: dx, height: dy } = getLockedLinearCursorAlignSize(
              newElement.x,
              newElement.y,
              pointerCoords.x,
              pointerCoords.y,
            ));
          }

          if (points.length === 1) {
            this.scene.mutateElement(
              newElement,
              {
                points: [...points, pointFrom<LocalPoint>(dx, dy)],
              },
              { informMutation: false, isDragging: false },
            );
          } else if (
            points.length === 2 ||
            (points.length > 1 && isElbowArrow(newElement))
          ) {
            this.scene.mutateElement(
              newElement,
              {
                points: [...points.slice(0, -1), pointFrom<LocalPoint>(dx, dy)],
              },
              { isDragging: true, informMutation: false },
            );
          }

          this.setState({
            newElement,
          });

          if (isBindingElement(newElement, false)) {
            // When creating a linear element by dragging
            this.setState({
              suggestedBindings: maybeSuggestBindingsForLinearElementAtCoords(
                newElement,
                [pointerCoords],
                this.scene,
                this.state.zoom,
                this.state.startBoundElement,
              ),
            });
          }
        } else {
          pointerDownState.lastCoords.x = pointerCoords.x;
          pointerDownState.lastCoords.y = pointerCoords.y;
          this.maybeDragNewGenericElement(pointerDownState, event, false);
        }
      }

      if (this.state.activeTool.type === "selection") {
        pointerDownState.boxSelection.hasOccurred = true;

        const elements = this.scene.getNonDeletedElements();

        // box-select line editor points
        if (this.state.selectedLinearElement?.isEditing) {
          LinearElementEditor.handleBoxSelection(
            event,
            this.state,
            this.setState.bind(this),
            this.scene.getNonDeletedElementsMap(),
          );
          // regular box-select
        } else {
          let shouldReuseSelection = true;

          if (!event.shiftKey && isSomeElementSelected(elements, this.state)) {
            if (
              pointerDownState.withCmdOrCtrl &&
              pointerDownState.hit.element
            ) {
              this.setState((prevState) =>
                selectGroupsForSelectedElements(
                  {
                    ...prevState,
                    selectedElementIds: {
                      [pointerDownState.hit.element!.id]: true,
                    },
                  },
                  this.scene.getNonDeletedElements(),
                  prevState,
                  this,
                ),
              );
            } else {
              shouldReuseSelection = false;
            }
          }
          const elementsWithinSelection = this.state.selectionElement
            ? getElementsWithinSelection(
                elements,
                this.state.selectionElement,
                this.scene.getNonDeletedElementsMap(),
                false,
              )
            : [];

          this.setState((prevState) => {
            const nextSelectedElementIds = {
              ...(shouldReuseSelection && prevState.selectedElementIds),
              ...elementsWithinSelection.reduce(
                (acc: Record<ExcalidrawElement["id"], true>, element) => {
                  acc[element.id] = true;
                  return acc;
                },
                {},
              ),
            };

            if (pointerDownState.hit.element) {
              // if using ctrl/cmd, select the hitElement only if we
              // haven't box-selected anything else
              if (!elementsWithinSelection.length) {
                nextSelectedElementIds[pointerDownState.hit.element.id] = true;
              } else {
                delete nextSelectedElementIds[pointerDownState.hit.element.id];
              }
            }

            prevState = !shouldReuseSelection
              ? { ...prevState, selectedGroupIds: {}, editingGroupId: null }
              : prevState;

            return {
              ...selectGroupsForSelectedElements(
                {
                  editingGroupId: prevState.editingGroupId,
                  selectedElementIds: nextSelectedElementIds,
                },
                this.scene.getNonDeletedElements(),
                prevState,
                this,
              ),
              // select linear element only when we haven't box-selected anything else
              selectedLinearElement:
                elementsWithinSelection.length === 1 &&
                isLinearElement(elementsWithinSelection[0])
                  ? new LinearElementEditor(
                      elementsWithinSelection[0],
                      this.scene.getNonDeletedElementsMap(),
                    )
                  : null,
              showHyperlinkPopup:
                elementsWithinSelection.length === 1 &&
                (elementsWithinSelection[0].link ||
                  isEmbeddableElement(elementsWithinSelection[0]))
                  ? "info"
                  : false,
            };
          });
        }
      }
    });
  }

  // Returns whether the pointer move happened over either scrollbar
  private handlePointerMoveOverScrollbars(
    event: PointerEvent,
    pointerDownState: PointerDownState,
  ): boolean {
    if (pointerDownState.scrollbars.isOverHorizontal) {
      const x = event.clientX;
      const dx = x - pointerDownState.lastCoords.x;
      this.translateCanvas({
        scrollX:
          this.state.scrollX -
          (dx * (currentScrollBars.horizontal?.deltaMultiplier || 1)) /
            this.state.zoom.value,
      });
      pointerDownState.lastCoords.x = x;
      return true;
    }

    if (pointerDownState.scrollbars.isOverVertical) {
      const y = event.clientY;
      const dy = y - pointerDownState.lastCoords.y;
      this.translateCanvas({
        scrollY:
          this.state.scrollY -
          (dy * (currentScrollBars.vertical?.deltaMultiplier || 1)) /
            this.state.zoom.value,
      });
      pointerDownState.lastCoords.y = y;
      return true;
    }
    return false;
  }

  private onPointerUpFromPointerDownHandler(
    pointerDownState: PointerDownState,
  ): (event: PointerEvent) => void {
    return withBatchedUpdates((childEvent: PointerEvent) => {
      this.removePointer(childEvent);
      if (pointerDownState.eventListeners.onMove) {
        pointerDownState.eventListeners.onMove.flush();
      }
      const {
        newElement,
        resizingElement,
        croppingElementId,
        multiElement,
        activeTool,
        isResizing,
        isRotating,
        isCropping,
      } = this.state;

      this.setState((prevState) => ({
        isResizing: false,
        isRotating: false,
        isCropping: false,
        resizingElement: null,
        selectionElement: null,
        frameToHighlight: null,
        elementsToHighlight: null,
        cursorButton: "up",
        snapLines: updateStable(prevState.snapLines, []),
        originSnapOffset: null,
      }));

      // just in case, tool changes mid drag, always clean up
      this.lassoTrail.endPath();
      this.lastPointerMoveCoords = null;

      SnapCache.setReferenceSnapPoints(null);
      SnapCache.setVisibleGaps(null);

      this.savePointer(childEvent.clientX, childEvent.clientY, "up");

      // if current elements are still selected
      // and the pointer is just over a locked element
      // do not allow activeLockedId to be set

      const hitElements = pointerDownState.hit.allHitElements;

      const sceneCoords = viewportCoordsToSceneCoords(
        { clientX: childEvent.clientX, clientY: childEvent.clientY },
        this.state,
      );

      if (
        this.state.activeTool.type === "selection" &&
        !pointerDownState.boxSelection.hasOccurred &&
        !pointerDownState.resize.isResizing &&
        !hitElements.some((el) => this.state.selectedElementIds[el.id])
      ) {
        const hitLockedElement = this.getElementAtPosition(
          sceneCoords.x,
          sceneCoords.y,
          {
            includeLockedElements: true,
          },
        );

        this.store.scheduleCapture();

        if (hitLockedElement?.locked) {
          this.setState({
            activeLockedId:
              hitLockedElement.groupIds.length > 0
                ? hitLockedElement.groupIds.at(-1) || ""
                : hitLockedElement.id,
          });
        } else {
          this.setState({
            activeLockedId: null,
          });
        }
      } else {
        this.setState({
          activeLockedId: null,
        });
      }

      this.setState({
        selectedElementsAreBeingDragged: false,
      });
      const elementsMap = this.scene.getNonDeletedElementsMap();

      if (
        pointerDownState.drag.hasOccurred &&
        pointerDownState.hit?.element?.id
      ) {
        const element = elementsMap.get(pointerDownState.hit.element.id);
        if (isBindableElement(element)) {
          // Renormalize elbow arrows when they are changed via indirect move
          element.boundElements
            ?.filter((e) => e.type === "arrow")
            .map((e) => elementsMap.get(e.id))
            .filter((e) => isElbowArrow(e))
            .forEach((e) => {
              !!e && this.scene.mutateElement(e, {});
            });
        }
      }

      // Handle end of dragging a point of a linear element, might close a loop
      // and sets binding element
      if (this.state.selectedLinearElement?.isEditing) {
        if (
          !pointerDownState.boxSelection.hasOccurred &&
          pointerDownState.hit?.element?.id !==
            this.state.selectedLinearElement.elementId
        ) {
          this.actionManager.executeAction(actionFinalize);
        } else {
          const editingLinearElement = LinearElementEditor.handlePointerUp(
            childEvent,
            this.state.selectedLinearElement,
            this.state,
            this.scene,
          );
          if (editingLinearElement !== this.state.selectedLinearElement) {
            this.setState({
              selectedLinearElement: editingLinearElement,
              suggestedBindings: [],
            });
          }
        }
      } else if (this.state.selectedLinearElement) {
        // Normalize elbow arrow points, remove close parallel segments
        if (this.state.selectedLinearElement.elbowed) {
          const element = LinearElementEditor.getElement(
            this.state.selectedLinearElement.elementId,
            this.scene.getNonDeletedElementsMap(),
          );
          if (element) {
            this.scene.mutateElement(
              element as ExcalidrawElbowArrowElement,
              {},
            );
          }
        }

        if (
          pointerDownState.hit?.element?.id !==
          this.state.selectedLinearElement.elementId
        ) {
          const selectedELements = this.scene.getSelectedElements(this.state);
          // set selectedLinearElement to null if there is more than one element selected since we don't want to show linear element handles
          if (selectedELements.length > 1) {
            this.setState({ selectedLinearElement: null });
          }
        } else if (this.state.selectedLinearElement.isDragging) {
          this.actionManager.executeAction(actionFinalize, "ui", {
            event: childEvent,
            sceneCoords,
          });
        }
      }

      this.missingPointerEventCleanupEmitter.clear();

      window.removeEventListener(
        EVENT.POINTER_MOVE,
        pointerDownState.eventListeners.onMove!,
      );
      window.removeEventListener(
        EVENT.POINTER_UP,
        pointerDownState.eventListeners.onUp!,
      );
      window.removeEventListener(
        EVENT.KEYDOWN,
        pointerDownState.eventListeners.onKeyDown!,
      );
      window.removeEventListener(
        EVENT.KEYUP,
        pointerDownState.eventListeners.onKeyUp!,
      );

      this.props?.onPointerUp?.(activeTool, pointerDownState);
      this.onPointerUpEmitter.trigger(
        this.state.activeTool,
        pointerDownState,
        childEvent,
      );

      if (newElement?.type === "freedraw") {
        const pointerCoords = viewportCoordsToSceneCoords(
          childEvent,
          this.state,
        );

        const points = newElement.points;
        let dx = pointerCoords.x - newElement.x;
        let dy = pointerCoords.y - newElement.y;

        // Allows dots to avoid being flagged as infinitely small
        if (dx === points[0][0] && dy === points[0][1]) {
          dy += 0.0001;
          dx += 0.0001;
        }

        const pressures = newElement.simulatePressure
          ? []
          : [...newElement.pressures, childEvent.pressure];

        this.scene.mutateElement(newElement, {
          points: [...points, pointFrom<LocalPoint>(dx, dy)],
          pressures,
          lastCommittedPoint: pointFrom<LocalPoint>(dx, dy),
        });

        this.actionManager.executeAction(actionFinalize);

        return;
      }

      if (isLinearElement(newElement)) {
        if (newElement!.points.length > 1) {
          this.store.scheduleCapture();
        }
        const pointerCoords = viewportCoordsToSceneCoords(
          childEvent,
          this.state,
        );

        const dragDistance =
          pointDistance(
            pointFrom(pointerCoords.x, pointerCoords.y),
            pointFrom(pointerDownState.origin.x, pointerDownState.origin.y),
          ) * this.state.zoom.value;

        if (
          (!pointerDownState.drag.hasOccurred ||
            dragDistance < MINIMUM_ARROW_SIZE) &&
          newElement &&
          !multiElement
        ) {
          if (this.device.isTouchScreen) {
            const FIXED_DELTA_X = Math.min(
              (this.state.width * 0.7) / this.state.zoom.value,
              100,
            );

            this.scene.mutateElement(
              newElement,
              {
                x: newElement.x - FIXED_DELTA_X / 2,
                points: [
                  pointFrom<LocalPoint>(0, 0),
                  pointFrom<LocalPoint>(FIXED_DELTA_X, 0),
                ],
              },
              { informMutation: false, isDragging: false },
            );

            this.actionManager.executeAction(actionFinalize);
          } else {
            const dx = pointerCoords.x - newElement.x;
            const dy = pointerCoords.y - newElement.y;

            this.scene.mutateElement(
              newElement,
              {
                points: [...newElement.points, pointFrom<LocalPoint>(dx, dy)],
              },
              { informMutation: false, isDragging: false },
            );

            this.setState({
              multiElement: newElement,
              newElement,
            });
          }
        } else if (pointerDownState.drag.hasOccurred && !multiElement) {
          if (
            isBindingEnabled(this.state) &&
            isBindingElement(newElement, false)
          ) {
            this.actionManager.executeAction(actionFinalize, "ui", {
              event: childEvent,
              sceneCoords,
            });
          }
          this.setState({ suggestedBindings: [], startBoundElement: null });
          if (!activeTool.locked) {
            resetCursor(this.interactiveCanvas);
            this.setState((prevState) => ({
              newElement: null,
              activeTool: updateActiveTool(this.state, {
                type: "selection",
              }),
              selectedElementIds: makeNextSelectedElementIds(
                {
                  ...prevState.selectedElementIds,
                  [newElement.id]: true,
                },
                prevState,
              ),
              selectedLinearElement: new LinearElementEditor(
                newElement,
                this.scene.getNonDeletedElementsMap(),
              ),
            }));
          } else {
            this.setState((prevState) => ({
              newElement: null,
            }));
          }
          // so that the scene gets rendered again to display the newly drawn linear as well
          this.scene.triggerUpdate();
        }
        return;
      }

      if (isTextElement(newElement)) {
        const minWidth = getMinTextElementWidth(
          getFontString({
            fontSize: newElement.fontSize,
            fontFamily: newElement.fontFamily,
          }),
          newElement.lineHeight,
        );

        if (newElement.width < minWidth) {
          this.scene.mutateElement(newElement, {
            autoResize: true,
          });
        }

        this.resetCursor();

        this.handleTextWysiwyg(newElement, {
          isExistingElement: true,
        });
      }

      if (
        activeTool.type !== "selection" &&
        newElement &&
        isInvisiblySmallElement(newElement)
      ) {
        // remove invisible element which was added in onPointerDown
        // update the store snapshot, so that invisible elements are not captured by the store
        this.updateScene({
          elements: this.scene
            .getElementsIncludingDeleted()
            .filter((el) => el.id !== newElement.id),
          appState: {
            newElement: null,
          },
          captureUpdate: CaptureUpdateAction.NEVER,
        });

        return;
      }

      if (isFrameLikeElement(newElement)) {
        const elementsInsideFrame = getElementsInNewFrame(
          this.scene.getElementsIncludingDeleted(),
          newElement,
          this.scene.getNonDeletedElementsMap(),
        );

        this.scene.replaceAllElements(
          addElementsToFrame(
            this.scene.getElementsMapIncludingDeleted(),
            elementsInsideFrame,
            newElement,
            this.state,
          ),
        );
      }

      if (newElement) {
        this.scene.mutateElement(
          newElement,
          getNormalizedDimensions(newElement),
          {
            informMutation: false,
            isDragging: false,
          },
        );
        // the above does not guarantee the scene to be rendered again, hence the trigger below
        this.scene.triggerUpdate();
      }

      if (pointerDownState.drag.hasOccurred) {
        const sceneCoords = viewportCoordsToSceneCoords(childEvent, this.state);

        // when editing the points of a linear element, we check if the
        // linear element still is in the frame afterwards
        // if not, the linear element will be removed from its frame (if any)
        if (
          this.state.selectedLinearElement &&
          this.state.selectedLinearElement.isDragging
        ) {
          const linearElement = this.scene.getElement(
            this.state.selectedLinearElement.elementId,
          );

          if (linearElement?.frameId) {
            const frame = getContainingFrame(linearElement, elementsMap);

            if (frame && linearElement) {
              if (
                !elementOverlapsWithFrame(
                  linearElement,
                  frame,
                  this.scene.getNonDeletedElementsMap(),
                )
              ) {
                // remove the linear element from all groups
                // before removing it from the frame as well
                this.scene.mutateElement(linearElement, {
                  groupIds: [],
                });

                removeElementsFromFrame(
                  [linearElement],
                  this.scene.getNonDeletedElementsMap(),
                );

                this.scene.triggerUpdate();
              }
            }
          }
        } else {
          // update the relationships between selected elements and frames
          const topLayerFrame = this.getTopLayerFrameAtSceneCoords(sceneCoords);

          const selectedElements = this.scene.getSelectedElements(this.state);
          let nextElements = this.scene.getElementsMapIncludingDeleted();

          const updateGroupIdsAfterEditingGroup = (
            elements: ExcalidrawElement[],
          ) => {
            if (elements.length > 0) {
              for (const element of elements) {
                const index = element.groupIds.indexOf(
                  this.state.editingGroupId!,
                );

                this.scene.mutateElement(
                  element,
                  {
                    groupIds: element.groupIds.slice(0, index),
                  },
                  { informMutation: false, isDragging: false },
                );
              }

              nextElements.forEach((element) => {
                if (
                  element.groupIds.length &&
                  getElementsInGroup(
                    nextElements,
                    element.groupIds[element.groupIds.length - 1],
                  ).length < 2
                ) {
                  this.scene.mutateElement(
                    element,
                    {
                      groupIds: [],
                    },
                    { informMutation: false, isDragging: false },
                  );
                }
              });

              this.setState({
                editingGroupId: null,
              });
            }
          };

          if (
            topLayerFrame &&
            !this.state.selectedElementIds[topLayerFrame.id]
          ) {
            const elementsToAdd = selectedElements.filter(
              (element) =>
                element.frameId !== topLayerFrame.id &&
                isElementInFrame(element, nextElements, this.state),
            );

            if (this.state.editingGroupId) {
              updateGroupIdsAfterEditingGroup(elementsToAdd);
            }

            nextElements = addElementsToFrame(
              nextElements,
              elementsToAdd,
              topLayerFrame,
              this.state,
            );
          } else if (!topLayerFrame) {
            if (this.state.editingGroupId) {
              const elementsToRemove = selectedElements.filter(
                (element) =>
                  element.frameId &&
                  !isElementInFrame(element, nextElements, this.state),
              );

              updateGroupIdsAfterEditingGroup(elementsToRemove);
            }
          }

          nextElements = updateFrameMembershipOfSelectedElements(
            nextElements,
            this.state,
            this,
          );

          this.scene.replaceAllElements(nextElements);
        }
      }

      if (resizingElement) {
        this.store.scheduleCapture();
      }

      if (resizingElement && isInvisiblySmallElement(resizingElement)) {
        // update the store snapshot, so that invisible elements are not captured by the store
        this.updateScene({
          elements: this.scene
            .getElementsIncludingDeleted()
            .filter((el) => el.id !== resizingElement.id),
          captureUpdate: CaptureUpdateAction.NEVER,
        });
      }

      // handle frame membership for resizing frames and/or selected elements
      if (pointerDownState.resize.isResizing) {
        let nextElements = updateFrameMembershipOfSelectedElements(
          this.scene.getElementsIncludingDeleted(),
          this.state,
          this,
        );

        const selectedFrames = this.scene
          .getSelectedElements(this.state)
          .filter((element): element is ExcalidrawFrameLikeElement =>
            isFrameLikeElement(element),
          );

        for (const frame of selectedFrames) {
          nextElements = replaceAllElementsInFrame(
            nextElements,
            getElementsInResizingFrame(
              this.scene.getElementsIncludingDeleted(),
              frame,
              this.state,
              elementsMap,
            ),
            frame,
            this,
          );
        }

        this.scene.replaceAllElements(nextElements);
      }

      // Code below handles selection when element(s) weren't
      // drag or added to selection on pointer down phase.
      const hitElement = pointerDownState.hit.element;
      if (
        this.state.selectedLinearElement?.elementId !== hitElement?.id &&
        isLinearElement(hitElement)
      ) {
        const selectedElements = this.scene.getSelectedElements(this.state);
        // set selectedLinearElement when no other element selected except
        // the one we've hit
        if (selectedElements.length === 1) {
          this.setState({
            selectedLinearElement: new LinearElementEditor(
              hitElement,
              this.scene.getNonDeletedElementsMap(),
            ),
          });
        }
      }

      // click outside the cropping region to exit
      if (
        // not in the cropping mode at all
        !croppingElementId ||
        // in the cropping mode
        (croppingElementId &&
          // not cropping and no hit element
          ((!hitElement && !isCropping) ||
            // hitting something else
            (hitElement && hitElement.id !== croppingElementId)))
      ) {
        this.finishImageCropping();
      }

      const pointerStart = this.lastPointerDownEvent;
      const pointerEnd = this.lastPointerUpEvent || this.lastPointerMoveEvent;

      if (isEraserActive(this.state) && pointerStart && pointerEnd) {
        this.eraserTrail.endPath();

        const draggedDistance = pointDistance(
          pointFrom(pointerStart.clientX, pointerStart.clientY),
          pointFrom(pointerEnd.clientX, pointerEnd.clientY),
        );

        if (draggedDistance === 0) {
          const scenePointer = viewportCoordsToSceneCoords(
            {
              clientX: pointerEnd.clientX,
              clientY: pointerEnd.clientY,
            },
            this.state,
          );
          const hitElements = this.getElementsAtPosition(
            scenePointer.x,
            scenePointer.y,
          );
          hitElements.forEach((hitElement) =>
            this.elementsPendingErasure.add(hitElement.id),
          );
        }
        this.eraseElements();
        return;
      } else if (this.elementsPendingErasure.size) {
        this.restoreReadyToEraseElements();
      }

      if (
        hitElement &&
        !pointerDownState.drag.hasOccurred &&
        !pointerDownState.hit.wasAddedToSelection &&
        // if we're editing a line, pointerup shouldn't switch selection if
        // box selected
        (!this.state.selectedLinearElement?.isEditing ||
          !pointerDownState.boxSelection.hasOccurred) &&
        // hitElement can be set when alt + ctrl to toggle lasso and we will
        // just respect the selected elements from lasso instead
        this.state.activeTool.type !== "lasso"
      ) {
        // when inside line editor, shift selects points instead
        if (
          childEvent.shiftKey &&
          !this.state.selectedLinearElement?.isEditing
        ) {
          if (this.state.selectedElementIds[hitElement.id]) {
            if (isSelectedViaGroup(this.state, hitElement)) {
              this.setState((_prevState) => {
                const nextSelectedElementIds = {
                  ..._prevState.selectedElementIds,
                };

                // We want to unselect all groups hitElement is part of
                // as well as all elements that are part of the groups
                // hitElement is part of
                for (const groupedElement of hitElement.groupIds.flatMap(
                  (groupId) =>
                    getElementsInGroup(
                      this.scene.getNonDeletedElements(),
                      groupId,
                    ),
                )) {
                  delete nextSelectedElementIds[groupedElement.id];
                }

                return {
                  selectedGroupIds: {
                    ..._prevState.selectedElementIds,
                    ...hitElement.groupIds
                      .map((gId) => ({ [gId]: false }))
                      .reduce((prev, acc) => ({ ...prev, ...acc }), {}),
                  },
                  selectedElementIds: makeNextSelectedElementIds(
                    nextSelectedElementIds,
                    _prevState,
                  ),
                };
              });
              // if not dragging a linear element point (outside editor)
            } else if (!this.state.selectedLinearElement?.isDragging) {
              // remove element from selection while
              // keeping prev elements selected

              this.setState((prevState) => {
                const newSelectedElementIds = {
                  ...prevState.selectedElementIds,
                };
                delete newSelectedElementIds[hitElement!.id];
                const newSelectedElements = getSelectedElements(
                  this.scene.getNonDeletedElements(),
                  { selectedElementIds: newSelectedElementIds },
                );

                return {
                  ...selectGroupsForSelectedElements(
                    {
                      editingGroupId: prevState.editingGroupId,
                      selectedElementIds: newSelectedElementIds,
                    },
                    this.scene.getNonDeletedElements(),
                    prevState,
                    this,
                  ),
                  // set selectedLinearElement only if thats the only element selected
                  selectedLinearElement:
                    newSelectedElements.length === 1 &&
                    isLinearElement(newSelectedElements[0])
                      ? new LinearElementEditor(
                          newSelectedElements[0],
                          this.scene.getNonDeletedElementsMap(),
                        )
                      : prevState.selectedLinearElement,
                };
              });
            }
          } else if (
            hitElement.frameId &&
            this.state.selectedElementIds[hitElement.frameId]
          ) {
            // when hitElement is part of a selected frame, deselect the frame
            // to avoid frame and containing elements selected simultaneously
            this.setState((prevState) => {
              const nextSelectedElementIds: {
                [id: string]: true;
              } = {
                ...prevState.selectedElementIds,
                [hitElement.id]: true,
              };
              // deselect the frame
              delete nextSelectedElementIds[hitElement.frameId!];

              // deselect groups containing the frame
              (this.scene.getElement(hitElement.frameId!)?.groupIds ?? [])
                .flatMap((gid) =>
                  getElementsInGroup(this.scene.getNonDeletedElements(), gid),
                )
                .forEach((element) => {
                  delete nextSelectedElementIds[element.id];
                });

              return {
                ...selectGroupsForSelectedElements(
                  {
                    editingGroupId: prevState.editingGroupId,
                    selectedElementIds: nextSelectedElementIds,
                  },
                  this.scene.getNonDeletedElements(),
                  prevState,
                  this,
                ),
                showHyperlinkPopup:
                  hitElement.link || isEmbeddableElement(hitElement)
                    ? "info"
                    : false,
              };
            });
          } else {
            // add element to selection while keeping prev elements selected
            this.setState((_prevState) => ({
              selectedElementIds: makeNextSelectedElementIds(
                {
                  ..._prevState.selectedElementIds,
                  [hitElement!.id]: true,
                },
                _prevState,
              ),
            }));
          }
        } else {
          this.setState((prevState) => ({
            ...selectGroupsForSelectedElements(
              {
                editingGroupId: prevState.editingGroupId,
                selectedElementIds: { [hitElement.id]: true },
              },
              this.scene.getNonDeletedElements(),
              prevState,
              this,
            ),
            selectedLinearElement:
              isLinearElement(hitElement) &&
              // Don't set `selectedLinearElement` if its same as the hitElement, this is mainly to prevent resetting the `hoverPointIndex` to -1.
              // Future we should update the API to take care of setting the correct `hoverPointIndex` when initialized
              prevState.selectedLinearElement?.elementId !== hitElement.id
                ? new LinearElementEditor(
                    hitElement,
                    this.scene.getNonDeletedElementsMap(),
                  )
                : prevState.selectedLinearElement,
          }));
        }
      }

      if (
        // do not clear selection if lasso is active
        this.state.activeTool.type !== "lasso" &&
        // not elbow midpoint dragged
        !(hitElement && isElbowArrow(hitElement)) &&
        // not dragged
        !pointerDownState.drag.hasOccurred &&
        // not resized
        !this.state.isResizing &&
        // only hitting the bounding box of the previous hit element
        ((hitElement &&
          hitElementBoundingBoxOnly(
            {
              point: pointFrom(
                pointerDownState.origin.x,
                pointerDownState.origin.y,
              ),
              element: hitElement,
              elementsMap,
              threshold: this.getElementHitThreshold(hitElement),
              frameNameBound: isFrameLikeElement(hitElement)
                ? this.frameNameBoundsCache.get(hitElement)
                : null,
            },
            elementsMap,
          )) ||
          (!hitElement &&
            pointerDownState.hit.hasHitCommonBoundingBoxOfSelectedElements))
      ) {
        if (this.state.selectedLinearElement?.isEditing) {
          // Exit editing mode but keep the element selected
          this.actionManager.executeAction(actionToggleLinearEditor);
        } else {
          // Deselect selected elements
          this.setState({
            selectedElementIds: makeNextSelectedElementIds({}, this.state),
            selectedGroupIds: {},
            editingGroupId: null,
            activeEmbeddable: null,
          });
        }
        // reset cursor
        setCursor(this.interactiveCanvas, CURSOR_TYPE.AUTO);
        return;
      }

      if (!activeTool.locked && activeTool.type !== "freedraw" && newElement) {
        this.setState((prevState) => ({
          selectedElementIds: makeNextSelectedElementIds(
            {
              ...prevState.selectedElementIds,
              [newElement.id]: true,
            },
            prevState,
          ),
          showHyperlinkPopup:
            isEmbeddableElement(newElement) && !newElement.link
              ? "editor"
              : prevState.showHyperlinkPopup,
        }));
      }

      if (
        activeTool.type !== "selection" ||
        isSomeElementSelected(this.scene.getNonDeletedElements(), this.state) ||
        !isShallowEqual(
          this.state.previousSelectedElementIds,
          this.state.selectedElementIds,
        )
      ) {
        this.store.scheduleCapture();
      }

      if (
        (pointerDownState.drag.hasOccurred &&
          !this.state.selectedLinearElement) ||
        isResizing ||
        isRotating ||
        isCropping
      ) {
        // We only allow binding via linear elements, specifically via dragging
        // the endpoints ("start" or "end").
        const linearElements = this.scene
          .getSelectedElements(this.state)
          .filter(isLinearElement);

        bindOrUnbindLinearElements(
          linearElements,
          isBindingEnabled(this.state),
          this.state.selectedLinearElement?.selectedPointsIndices ?? [],
          this.scene,
          this.state.zoom,
        );
      }

      if (activeTool.type === "laser") {
        this.laserTrails.endPath();
        return;
      }

      if (
        !activeTool.locked &&
        activeTool.type !== "freedraw" &&
        (activeTool.type !== "lasso" ||
          // if lasso is turned on but from selection => reset to selection
          (activeTool.type === "lasso" && activeTool.fromSelection))
      ) {
        resetCursor(this.interactiveCanvas);
        this.setState({
          newElement: null,
          suggestedBindings: [],
          activeTool: updateActiveTool(this.state, { type: "selection" }),
        });
      } else {
        this.setState({
          newElement: null,
          suggestedBindings: [],
        });
      }

      if (
        hitElement &&
        this.lastPointerUpEvent &&
        this.lastPointerDownEvent &&
        this.lastPointerUpEvent.timeStamp -
          this.lastPointerDownEvent.timeStamp <
          300 &&
        gesture.pointers.size <= 1 &&
        isIframeLikeElement(hitElement) &&
        this.isIframeLikeElementCenter(
          hitElement,
          this.lastPointerUpEvent,
          pointerDownState.origin.x,
          pointerDownState.origin.y,
        )
      ) {
        this.handleEmbeddableCenterClick(hitElement);
      }
    });
  }

  private restoreReadyToEraseElements = () => {
    this.elementsPendingErasure = new Set();
    this.triggerRender();
  };

  private eraseElements = () => {
    let didChange = false;
    const elements = this.scene.getElementsIncludingDeleted().map((ele) => {
      if (
        this.elementsPendingErasure.has(ele.id) ||
        (ele.frameId && this.elementsPendingErasure.has(ele.frameId)) ||
        (isBoundToContainer(ele) &&
          this.elementsPendingErasure.has(ele.containerId))
      ) {
        didChange = true;
        return newElementWith(ele, { isDeleted: true });
      }
      return ele;
    });

    this.elementsPendingErasure = new Set();

    if (didChange) {
      this.store.scheduleCapture();
      this.scene.replaceAllElements(elements);
    }
  };

  private initializeImage = async (
    placeholderImageElement: ExcalidrawImageElement,
    imageFile: File,
  ) => {
    // at this point this should be guaranteed image file, but we do this check
    // to satisfy TS down the line
    if (!isSupportedImageFile(imageFile)) {
      throw new Error(t("errors.unsupportedFileType"));
    }
    const mimeType = imageFile.type;

    setCursor(this.interactiveCanvas, "wait");

    if (mimeType === MIME_TYPES.svg) {
      try {
        imageFile = SVGStringToFile(
          normalizeSVG(await imageFile.text()),
          imageFile.name,
        );
      } catch (error: any) {
        console.warn(error);
        throw new Error(t("errors.svgImageInsertError"));
      }
    }

    // generate image id (by default the file digest) before any
    // resizing/compression takes place to keep it more portable
    const fileId = await ((this.props.generateIdForFile?.(
      imageFile,
    ) as Promise<FileId>) || generateIdFromFile(imageFile));

    if (!fileId) {
      console.warn(
        "Couldn't generate file id or the supplied `generateIdForFile` didn't resolve to one.",
      );
      throw new Error(t("errors.imageInsertError"));
    }

    const existingFileData = this.files[fileId];
    if (!existingFileData?.dataURL) {
      try {
        imageFile = await resizeImageFile(imageFile, {
          maxWidthOrHeight: DEFAULT_MAX_IMAGE_WIDTH_OR_HEIGHT,
        });
      } catch (error: any) {
        console.error(
          "Error trying to resizing image file on insertion",
          error,
        );
      }

      if (imageFile.size > MAX_ALLOWED_FILE_BYTES) {
        throw new Error(
          t("errors.fileTooBig", {
            maxSize: `${Math.trunc(MAX_ALLOWED_FILE_BYTES / 1024 / 1024)}MB`,
          }),
        );
      }
    }

    const dataURL =
      this.files[fileId]?.dataURL || (await getDataURL(imageFile));

    return new Promise<NonDeleted<InitializedExcalidrawImageElement>>(
      async (resolve, reject) => {
        try {
          let initializedImageElement = this.getLatestInitializedImageElement(
            placeholderImageElement,
            fileId,
          );

          this.addMissingFiles([
            {
              mimeType,
              id: fileId,
              dataURL,
              created: Date.now(),
              lastRetrieved: Date.now(),
            },
          ]);

          if (!this.imageCache.get(fileId)) {
            this.addNewImagesToImageCache();

            const { erroredFiles } = await this.updateImageCache([
              initializedImageElement,
            ]);

            if (erroredFiles.size) {
              throw new Error("Image cache update resulted with an error.");
            }
          }

          const imageHTML = await this.imageCache.get(fileId)?.image;

          if (
            imageHTML &&
            this.state.newElement?.id !== initializedImageElement.id
          ) {
            initializedImageElement = this.getLatestInitializedImageElement(
              placeholderImageElement,
              fileId,
            );

            const naturalDimensions = this.getImageNaturalDimensions(
              initializedImageElement,
              imageHTML,
            );

            // no need to create a new instance anymore, just assign the natural dimensions
            Object.assign(initializedImageElement, naturalDimensions);
          }

          resolve(initializedImageElement);
        } catch (error: any) {
          console.error(error);
          reject(new Error(t("errors.imageInsertError")));
        }
      },
    );
  };

  /**
   * use during async image initialization,
   * when the placeholder image could have been modified in the meantime,
   * and when you don't want to loose those modifications
   */
  private getLatestInitializedImageElement = (
    imagePlaceholder: ExcalidrawImageElement,
    fileId: FileId,
  ) => {
    const latestImageElement =
      this.scene.getElement(imagePlaceholder.id) ?? imagePlaceholder;

    return newElementWith(
      latestImageElement as InitializedExcalidrawImageElement,
      {
        fileId,
      },
    );
  };

  /**
   * inserts image into elements array and rerenders
   */
  private insertImageElement = async (
    placeholderImageElement: ExcalidrawImageElement,
    imageFile: File,
  ) => {
    // we should be handling all cases upstream, but in case we forget to handle
    // a future case, let's throw here
    if (!this.isToolSupported("image")) {
      this.setState({ errorMessage: t("errors.imageToolNotSupported") });
      return;
    }

    this.scene.insertElement(placeholderImageElement);

    try {
      const initializedImageElement = await this.initializeImage(
        placeholderImageElement,
        imageFile,
      );

      const nextElements = this.scene
        .getElementsIncludingDeleted()
        .map((element) => {
          if (element.id === initializedImageElement.id) {
            return initializedImageElement;
          }

          return element;
        });

      this.updateScene({
        captureUpdate: CaptureUpdateAction.IMMEDIATELY,
        elements: nextElements,
        appState: {
          selectedElementIds: makeNextSelectedElementIds(
            { [initializedImageElement.id]: true },
            this.state,
          ),
        },
      });

      return initializedImageElement;
    } catch (error: any) {
      this.store.scheduleAction(CaptureUpdateAction.NEVER);
      this.scene.mutateElement(placeholderImageElement, {
        isDeleted: true,
      });
      this.actionManager.executeAction(actionFinalize);
      this.setState({
        errorMessage: error.message || t("errors.imageInsertError"),
      });
      return null;
    }
  };

  private onImageAction = async () => {
    try {
      const clientX = this.state.width / 2 + this.state.offsetLeft;
      const clientY = this.state.height / 2 + this.state.offsetTop;

      const { x, y } = viewportCoordsToSceneCoords(
        { clientX, clientY },
        this.state,
      );

      const imageFile = await fileOpen({
        description: "Image",
        extensions: Object.keys(
          IMAGE_MIME_TYPES,
        ) as (keyof typeof IMAGE_MIME_TYPES)[],
      });

      await this.createImageElement({
        sceneX: x,
        sceneY: y,
        addToFrameUnderCursor: false,
        imageFile,
      });

      // avoid being batched (just in case)
      this.setState({}, () => {
        this.actionManager.executeAction(actionFinalize);
      });
    } catch (error: any) {
      if (error.name !== "AbortError") {
        console.error(error);
      } else {
        console.warn(error);
      }
      this.setState(
        {
          newElement: null,
          activeTool: updateActiveTool(this.state, { type: "selection" }),
        },
        () => {
          this.actionManager.executeAction(actionFinalize);
        },
      );
    }
  };

  private getImageNaturalDimensions = (
    imageElement: ExcalidrawImageElement,
    imageHTML: HTMLImageElement,
  ) => {
    const minHeight = Math.max(this.state.height - 120, 160);
    // max 65% of canvas height, clamped to <300px, vh - 120px>
    const maxHeight = Math.min(
      minHeight,
      Math.floor(this.state.height * 0.5) / this.state.zoom.value,
    );

    const height = Math.min(imageHTML.naturalHeight, maxHeight);
    const width = height * (imageHTML.naturalWidth / imageHTML.naturalHeight);

    // add current imageElement width/height to account for previous centering
    // of the placeholder image
    const x = imageElement.x + imageElement.width / 2 - width / 2;
    const y = imageElement.y + imageElement.height / 2 - height / 2;

    return {
      x,
      y,
      width,
      height,
      crop: null,
    };
  };

  /** updates image cache, refreshing updated elements and/or setting status
      to error for images that fail during <img> element creation */
  private updateImageCache = async (
    elements: readonly InitializedExcalidrawImageElement[],
    files = this.files,
  ) => {
    const { updatedFiles, erroredFiles } = await _updateImageCache({
      imageCache: this.imageCache,
      fileIds: elements.map((element) => element.fileId),
      files,
    });

    if (erroredFiles.size) {
      this.store.scheduleAction(CaptureUpdateAction.NEVER);
      this.scene.replaceAllElements(
        elements.map((element) => {
          if (
            isInitializedImageElement(element) &&
            erroredFiles.has(element.fileId)
          ) {
            return newElementWith(element, {
              status: "error",
            });
          }
          return element;
        }),
      );
    }

    return { updatedFiles, erroredFiles };
  };

  /** adds new images to imageCache and re-renders if needed */
  private addNewImagesToImageCache = async (
    imageElements: InitializedExcalidrawImageElement[] = getInitializedImageElements(
      this.scene.getNonDeletedElements(),
    ),
    files: BinaryFiles = this.files,
  ) => {
    const uncachedImageElements = imageElements.filter(
      (element) => !element.isDeleted && !this.imageCache.has(element.fileId),
    );

    if (uncachedImageElements.length) {
      const { updatedFiles } = await this.updateImageCache(
        uncachedImageElements,
        files,
      );

      if (updatedFiles.size) {
        for (const element of uncachedImageElements) {
          if (updatedFiles.has(element.fileId)) {
            ShapeCache.delete(element);
          }
        }
      }

      if (updatedFiles.size) {
        this.scene.triggerUpdate();
      }
    }
  };

  /** generally you should use `addNewImagesToImageCache()` directly if you need
   *  to render new images. This is just a failsafe  */
  private scheduleImageRefresh = throttle(() => {
    this.addNewImagesToImageCache();
  }, IMAGE_RENDER_TIMEOUT);

  private updateBindingEnabledOnPointerMove = (
    event: React.PointerEvent<HTMLElement>,
  ) => {
    const shouldEnableBinding = shouldEnableBindingForPointerEvent(event);
    if (this.state.isBindingEnabled !== shouldEnableBinding) {
      this.setState({ isBindingEnabled: shouldEnableBinding });
    }
  };

  private maybeSuggestBindingAtCursor = (
    pointerCoords: {
      x: number;
      y: number;
    },
    considerAll: boolean,
  ): void => {
    const hoveredBindableElement = getHoveredElementForBinding(
      pointerCoords,
      this.scene.getNonDeletedElements(),
      this.scene.getNonDeletedElementsMap(),
      this.state.zoom,
      false,
      considerAll,
    );
    this.setState({
      suggestedBindings:
        hoveredBindableElement != null ? [hoveredBindableElement] : [],
    });
  };

  private clearSelection(hitElement: ExcalidrawElement | null): void {
    this.setState((prevState) => ({
      selectedElementIds: makeNextSelectedElementIds({}, prevState),
      activeEmbeddable: null,
      selectedGroupIds: {},
      // Continue editing the same group if the user selected a different
      // element from it
      editingGroupId:
        prevState.editingGroupId &&
        hitElement != null &&
        isElementInGroup(hitElement, prevState.editingGroupId)
          ? prevState.editingGroupId
          : null,
    }));
    this.setState({
      selectedElementIds: makeNextSelectedElementIds({}, this.state),
      activeEmbeddable: null,
      previousSelectedElementIds: this.state.selectedElementIds,
    });
  }

  private handleInteractiveCanvasRef = (canvas: HTMLCanvasElement | null) => {
    // canvas is null when unmounting
    if (canvas !== null) {
      this.interactiveCanvas = canvas;

      // -----------------------------------------------------------------------
      // NOTE wheel, touchstart, touchend events must be registered outside
      // of react because react binds them them passively (so we can't prevent
      // default on them)
      this.interactiveCanvas.addEventListener(
        EVENT.TOUCH_START,
        this.onTouchStart,
        { passive: false },
      );
      this.interactiveCanvas.addEventListener(EVENT.TOUCH_END, this.onTouchEnd);
      // -----------------------------------------------------------------------
    } else {
      this.interactiveCanvas?.removeEventListener(
        EVENT.TOUCH_START,
        this.onTouchStart,
      );
      this.interactiveCanvas?.removeEventListener(
        EVENT.TOUCH_END,
        this.onTouchEnd,
      );
    }
  };

  private handleAppOnDrop = async (event: React.DragEvent<HTMLDivElement>) => {
    // must be retrieved first, in the same frame
    const { file, fileHandle } = await getFileFromEvent(event);
    const { x: sceneX, y: sceneY } = viewportCoordsToSceneCoords(
      event,
      this.state,
    );

    try {
      // if image tool not supported, don't show an error here and let it fall
      // through so we still support importing scene data from images. If no
      // scene data encoded, we'll show an error then
      if (isSupportedImageFile(file) && this.isToolSupported("image")) {
        // first attempt to decode scene from the image if it's embedded
        // ---------------------------------------------------------------------

        if (file?.type === MIME_TYPES.png || file?.type === MIME_TYPES.svg) {
          try {
            const scene = await loadFromBlob(
              file,
              this.state,
              this.scene.getElementsIncludingDeleted(),
              fileHandle,
            );
            this.syncActionResult({
              ...scene,
              appState: {
                ...(scene.appState || this.state),
                isLoading: false,
              },
              replaceFiles: true,
              captureUpdate: CaptureUpdateAction.IMMEDIATELY,
            });
            return;
          } catch (error: any) {
            // Don't throw for image scene daa
            if (error.name !== "EncodingError") {
              throw new Error(t("alerts.couldNotLoadInvalidFile"));
            }
          }
        }

        // if no scene is embedded or we fail for whatever reason, fall back
        // to importing as regular image
        // ---------------------------------------------------------------------
        this.createImageElement({ sceneX, sceneY, imageFile: file });

        return;
      }
    } catch (error: any) {
      return this.setState({
        isLoading: false,
        errorMessage: error.message,
      });
    }

    const libraryJSON = event.dataTransfer.getData(MIME_TYPES.excalidrawlib);
    if (libraryJSON && typeof libraryJSON === "string") {
      try {
        const libraryItems = parseLibraryJSON(libraryJSON);
        this.addElementsFromPasteOrLibrary({
          elements: distributeLibraryItemsOnSquareGrid(libraryItems),
          position: event,
          files: null,
        });
      } catch (error: any) {
        this.setState({ errorMessage: error.message });
      }
      return;
    }

    if (file) {
      // Attempt to parse an excalidraw/excalidrawlib file
      await this.loadFileToCanvas(file, fileHandle);
    }

    if (event.dataTransfer?.types?.includes("text/plain")) {
      const text = event.dataTransfer?.getData("text");
      if (
        text &&
        embeddableURLValidator(text, this.props.validateEmbeddable) &&
        (/^(http|https):\/\/[^\s/$.?#].[^\s]*$/.test(text) ||
          getEmbedLink(text)?.type === "video")
      ) {
        const embeddable = this.insertEmbeddableElement({
          sceneX,
          sceneY,
          link: normalizeLink(text),
        });
        if (embeddable) {
          this.store.scheduleCapture();
          this.setState({ selectedElementIds: { [embeddable.id]: true } });
        }
      }
    }
  };

  loadFileToCanvas = async (
    file: File,
    fileHandle: FileSystemHandle | null,
  ) => {
    file = await normalizeFile(file);
    try {
      const elements = this.scene.getElementsIncludingDeleted();
      let ret;
      try {
        ret = await loadSceneOrLibraryFromBlob(
          file,
          this.state,
          elements,
          fileHandle,
        );
      } catch (error: any) {
        const imageSceneDataError = error instanceof ImageSceneDataError;
        if (
          imageSceneDataError &&
          error.code === "IMAGE_NOT_CONTAINS_SCENE_DATA" &&
          !this.isToolSupported("image")
        ) {
          this.setState({
            isLoading: false,
            errorMessage: t("errors.imageToolNotSupported"),
          });
          return;
        }
        const errorMessage = imageSceneDataError
          ? t("alerts.cannotRestoreFromImage")
          : t("alerts.couldNotLoadInvalidFile");
        this.setState({
          isLoading: false,
          errorMessage,
        });
      }
      if (!ret) {
        return;
      }

      if (ret.type === MIME_TYPES.excalidraw) {
        // restore the fractional indices by mutating elements
        syncInvalidIndices(elements.concat(ret.data.elements));

        // don't capture and only update the store snapshot for old elements,
        // otherwise we would end up with duplicated fractional indices on undo
        this.store.scheduleMicroAction({
          action: CaptureUpdateAction.NEVER,
          elements,
          appState: undefined,
        });

        this.setState({ isLoading: true });
        this.syncActionResult({
          ...ret.data,
          appState: {
            ...(ret.data.appState || this.state),
            isLoading: false,
          },
          replaceFiles: true,
          captureUpdate: CaptureUpdateAction.IMMEDIATELY,
        });
      } else if (ret.type === MIME_TYPES.excalidrawlib) {
        await this.library
          .updateLibrary({
            libraryItems: file,
            merge: true,
            openLibraryMenu: true,
          })
          .catch((error) => {
            console.error(error);
            this.setState({ errorMessage: t("errors.importLibraryError") });
          });
      }
    } catch (error: any) {
      this.setState({ isLoading: false, errorMessage: error.message });
    }
  };

  private handleCanvasContextMenu = (
    event: React.MouseEvent<HTMLElement | HTMLCanvasElement>,
  ) => {
    event.preventDefault();

    if (
      (("pointerType" in event.nativeEvent &&
        event.nativeEvent.pointerType === "touch") ||
        ("pointerType" in event.nativeEvent &&
          event.nativeEvent.pointerType === "pen" &&
          // always allow if user uses a pen secondary button
          event.button !== POINTER_BUTTON.SECONDARY)) &&
      this.state.activeTool.type !== "selection"
    ) {
      return;
    }

    const { x, y } = viewportCoordsToSceneCoords(event, this.state);
    const element = this.getElementAtPosition(x, y, {
      preferSelected: true,
      includeLockedElements: true,
    });

    const selectedElements = this.scene.getSelectedElements(this.state);
    const isHittingCommonBoundBox =
      this.isHittingCommonBoundingBoxOfSelectedElements(
        { x, y },
        selectedElements,
      );

    const type = element || isHittingCommonBoundBox ? "element" : "canvas";

    const container = this.excalidrawContainerRef.current!;
    const { top: offsetTop, left: offsetLeft } =
      container.getBoundingClientRect();
    const left = event.clientX - offsetLeft;
    const top = event.clientY - offsetTop;

    trackEvent("contextMenu", "openContextMenu", type);

    this.setState(
      {
        ...(element && !this.state.selectedElementIds[element.id]
          ? {
              ...this.state,
              ...selectGroupsForSelectedElements(
                {
                  editingGroupId: this.state.editingGroupId,
                  selectedElementIds: { [element.id]: true },
                },
                this.scene.getNonDeletedElements(),
                this.state,
                this,
              ),
              selectedLinearElement: isLinearElement(element)
                ? new LinearElementEditor(
                    element,
                    this.scene.getNonDeletedElementsMap(),
                  )
                : null,
            }
          : this.state),
        showHyperlinkPopup: false,
      },
      () => {
        this.setState({
          contextMenu: { top, left, items: this.getContextMenuItems(type) },
        });
      },
    );
  };

  private maybeDragNewGenericElement = (
    pointerDownState: PointerDownState,
    event: MouseEvent | KeyboardEvent,
    informMutation = true,
  ): void => {
    const selectionElement = this.state.selectionElement;
    const pointerCoords = pointerDownState.lastCoords;
    if (selectionElement && this.state.activeTool.type !== "eraser") {
      dragNewElement({
        newElement: selectionElement,
        elementType: this.state.activeTool.type,
        originX: pointerDownState.origin.x,
        originY: pointerDownState.origin.y,
        x: pointerCoords.x,
        y: pointerCoords.y,
        width: distance(pointerDownState.origin.x, pointerCoords.x),
        height: distance(pointerDownState.origin.y, pointerCoords.y),
        shouldMaintainAspectRatio: shouldMaintainAspectRatio(event),
        shouldResizeFromCenter: false,
        scene: this.scene,
        zoom: this.state.zoom.value,
        informMutation: false,
      });
      return;
    }

    const newElement = this.state.newElement;
    if (!newElement) {
      return;
    }

    let [gridX, gridY] = getGridPoint(
      pointerCoords.x,
      pointerCoords.y,
      event[KEYS.CTRL_OR_CMD] ? null : this.getEffectiveGridSize(),
    );

    const image =
      isInitializedImageElement(newElement) &&
      this.imageCache.get(newElement.fileId)?.image;
    const aspectRatio =
      image && !(image instanceof Promise) ? image.width / image.height : null;

    this.maybeCacheReferenceSnapPoints(event, [newElement]);

    const { snapOffset, snapLines } = snapNewElement(
      newElement,
      this,
      event,
      {
        x:
          pointerDownState.originInGrid.x +
          (this.state.originSnapOffset?.x ?? 0),
        y:
          pointerDownState.originInGrid.y +
          (this.state.originSnapOffset?.y ?? 0),
      },
      {
        x: gridX - pointerDownState.originInGrid.x,
        y: gridY - pointerDownState.originInGrid.y,
      },
      this.scene.getNonDeletedElementsMap(),
    );

    gridX += snapOffset.x;
    gridY += snapOffset.y;

    this.setState({
      snapLines,
    });

    dragNewElement({
      newElement,
      elementType: this.state.activeTool.type,
      originX: pointerDownState.originInGrid.x,
      originY: pointerDownState.originInGrid.y,
      x: gridX,
      y: gridY,
      width: distance(pointerDownState.originInGrid.x, gridX),
      height: distance(pointerDownState.originInGrid.y, gridY),
      shouldMaintainAspectRatio: isImageElement(newElement)
        ? !shouldMaintainAspectRatio(event)
        : shouldMaintainAspectRatio(event),
      shouldResizeFromCenter: shouldResizeFromCenter(event),
      zoom: this.state.zoom.value,
      scene: this.scene,
      widthAspectRatio: aspectRatio,
      originOffset: this.state.originSnapOffset,
      informMutation,
    });

    this.setState({
      newElement,
    });

    // highlight elements that are to be added to frames on frames creation
    if (
      this.state.activeTool.type === TOOL_TYPE.frame ||
      this.state.activeTool.type === TOOL_TYPE.magicframe
    ) {
      this.setState({
        elementsToHighlight: getElementsInResizingFrame(
          this.scene.getNonDeletedElements(),
          newElement as ExcalidrawFrameLikeElement,
          this.state,
          this.scene.getNonDeletedElementsMap(),
        ),
      });
    }
  };

  private maybeHandleCrop = (
    pointerDownState: PointerDownState,
    event: MouseEvent | KeyboardEvent,
  ): boolean => {
    // to crop, we must already be in the cropping mode, where croppingElement has been set
    if (!this.state.croppingElementId) {
      return false;
    }

    const transformHandleType = pointerDownState.resize.handleType;
    const pointerCoords = pointerDownState.lastCoords;
    const [x, y] = getGridPoint(
      pointerCoords.x - pointerDownState.resize.offset.x,
      pointerCoords.y - pointerDownState.resize.offset.y,
      event[KEYS.CTRL_OR_CMD] ? null : this.getEffectiveGridSize(),
    );

    const croppingElement = this.scene
      .getNonDeletedElementsMap()
      .get(this.state.croppingElementId);

    if (
      transformHandleType &&
      croppingElement &&
      isImageElement(croppingElement)
    ) {
      const croppingAtStateStart = pointerDownState.originalElements.get(
        croppingElement.id,
      );

      const image =
        isInitializedImageElement(croppingElement) &&
        this.imageCache.get(croppingElement.fileId)?.image;

      if (
        croppingAtStateStart &&
        isImageElement(croppingAtStateStart) &&
        image &&
        !(image instanceof Promise)
      ) {
        const [gridX, gridY] = getGridPoint(
          pointerCoords.x,
          pointerCoords.y,
          event[KEYS.CTRL_OR_CMD] ? null : this.getEffectiveGridSize(),
        );

        const dragOffset = {
          x: gridX - pointerDownState.originInGrid.x,
          y: gridY - pointerDownState.originInGrid.y,
        };

        this.maybeCacheReferenceSnapPoints(event, [croppingElement]);

        const { snapOffset, snapLines } = snapResizingElements(
          [croppingElement],
          [croppingAtStateStart],
          this,
          event,
          dragOffset,
          transformHandleType,
        );

        this.scene.mutateElement(
          croppingElement,
          cropElement(
            croppingElement,
            this.scene.getNonDeletedElementsMap(),
            transformHandleType,
            image.naturalWidth,
            image.naturalHeight,
            x + snapOffset.x,
            y + snapOffset.y,
            event.shiftKey
              ? croppingAtStateStart.width / croppingAtStateStart.height
              : undefined,
          ),
        );

        updateBoundElements(croppingElement, this.scene, {
          newSize: {
            width: croppingElement.width,
            height: croppingElement.height,
          },
        });

        this.setState({
          isCropping: transformHandleType && transformHandleType !== "rotation",
          snapLines,
        });
      }

      return true;
    }

    return false;
  };

  private maybeHandleResize = (
    pointerDownState: PointerDownState,
    event: MouseEvent | KeyboardEvent,
  ): boolean => {
    const selectedElements = this.scene.getSelectedElements(this.state);
    const selectedFrames = selectedElements.filter(
      (element): element is ExcalidrawFrameLikeElement =>
        isFrameLikeElement(element),
    );

    const transformHandleType = pointerDownState.resize.handleType;

    if (
      // Frames cannot be rotated.
      (selectedFrames.length > 0 && transformHandleType === "rotation") ||
      // Elbow arrows cannot be transformed (resized or rotated).
      (selectedElements.length === 1 && isElbowArrow(selectedElements[0])) ||
      // Do not resize when in crop mode
      this.state.croppingElementId
    ) {
      return false;
    }

    this.setState({
      // TODO: rename this state field to "isScaling" to distinguish
      // it from the generic "isResizing" which includes scaling and
      // rotating
      isResizing: transformHandleType && transformHandleType !== "rotation",
      isRotating: transformHandleType === "rotation",
      activeEmbeddable: null,
    });
    const pointerCoords = pointerDownState.lastCoords;
    let [resizeX, resizeY] = getGridPoint(
      pointerCoords.x - pointerDownState.resize.offset.x,
      pointerCoords.y - pointerDownState.resize.offset.y,
      event[KEYS.CTRL_OR_CMD] ? null : this.getEffectiveGridSize(),
    );

    const frameElementsOffsetsMap = new Map<
      string,
      {
        x: number;
        y: number;
      }
    >();

    selectedFrames.forEach((frame) => {
      const elementsInFrame = getFrameChildren(
        this.scene.getNonDeletedElements(),
        frame.id,
      );

      elementsInFrame.forEach((element) => {
        frameElementsOffsetsMap.set(frame.id + element.id, {
          x: element.x - frame.x,
          y: element.y - frame.y,
        });
      });
    });

    // check needed for avoiding flickering when a key gets pressed
    // during dragging
    if (!this.state.selectedElementsAreBeingDragged) {
      const [gridX, gridY] = getGridPoint(
        pointerCoords.x,
        pointerCoords.y,
        event[KEYS.CTRL_OR_CMD] ? null : this.getEffectiveGridSize(),
      );

      const dragOffset = {
        x: gridX - pointerDownState.originInGrid.x,
        y: gridY - pointerDownState.originInGrid.y,
      };

      const originalElements = [...pointerDownState.originalElements.values()];

      this.maybeCacheReferenceSnapPoints(event, selectedElements);

      const { snapOffset, snapLines } = snapResizingElements(
        selectedElements,
        getSelectedElements(originalElements, this.state),
        this,
        event,
        dragOffset,
        transformHandleType,
      );

      resizeX += snapOffset.x;
      resizeY += snapOffset.y;

      this.setState({
        snapLines,
      });
    }

    if (
      transformElements(
        pointerDownState.originalElements,
        transformHandleType,
        selectedElements,
        this.scene,
        shouldRotateWithDiscreteAngle(event),
        shouldResizeFromCenter(event),
        selectedElements.some((element) => isImageElement(element))
          ? !shouldMaintainAspectRatio(event)
          : shouldMaintainAspectRatio(event),
        resizeX,
        resizeY,
        pointerDownState.resize.center.x,
        pointerDownState.resize.center.y,
      )
    ) {
      const suggestedBindings = getSuggestedBindingsForArrows(
        selectedElements,
        this.scene.getNonDeletedElementsMap(),
        this.state.zoom,
      );

      const elementsToHighlight = new Set<ExcalidrawElement>();
      selectedFrames.forEach((frame) => {
        getElementsInResizingFrame(
          this.scene.getNonDeletedElements(),
          frame,
          this.state,
          this.scene.getNonDeletedElementsMap(),
        ).forEach((element) => elementsToHighlight.add(element));
      });

      this.setState({
        elementsToHighlight: [...elementsToHighlight],
        suggestedBindings,
      });

      return true;
    }
    return false;
  };

  private getContextMenuItems = (
    type: "canvas" | "element",
  ): ContextMenuItems => {
    const options: ContextMenuItems = [];

    options.push(actionCopyAsPng, actionCopyAsSvg);

    // canvas contextMenu
    // -------------------------------------------------------------------------

    if (type === "canvas") {
      if (this.state.viewModeEnabled) {
        return [
          ...options,
          actionToggleGridMode,
          actionToggleZenMode,
          actionToggleViewMode,
          actionToggleStats,
        ];
      }

      return [
        actionPaste,
        CONTEXT_MENU_SEPARATOR,
        actionCopyAsPng,
        actionCopyAsSvg,
        copyText,
        CONTEXT_MENU_SEPARATOR,
        actionSelectAll,
        actionUnlockAllElements,
        CONTEXT_MENU_SEPARATOR,
        actionToggleGridMode,
        actionToggleObjectsSnapMode,
        actionToggleZenMode,
        actionToggleViewMode,
        actionToggleStats,
      ];
    }

    // element contextMenu
    // -------------------------------------------------------------------------

    options.push(copyText);

    if (this.state.viewModeEnabled) {
      return [actionCopy, ...options];
    }

    return [
      CONTEXT_MENU_SEPARATOR,
      actionCut,
      actionCopy,
      actionPaste,
      CONTEXT_MENU_SEPARATOR,
      actionSelectAllElementsInFrame,
      actionRemoveAllElementsFromFrame,
      actionWrapSelectionInFrame,
      CONTEXT_MENU_SEPARATOR,
      actionToggleCropEditor,
      CONTEXT_MENU_SEPARATOR,
      ...options,
      CONTEXT_MENU_SEPARATOR,
      actionCopyStyles,
      actionPasteStyles,
      CONTEXT_MENU_SEPARATOR,
      actionGroup,
      actionTextAutoResize,
      actionUnbindText,
      actionBindText,
      actionWrapTextInContainer,
      actionUngroup,
      CONTEXT_MENU_SEPARATOR,
      actionAddToLibrary,
      CONTEXT_MENU_SEPARATOR,
      actionSendBackward,
      actionBringForward,
      actionSendToBack,
      actionBringToFront,
      CONTEXT_MENU_SEPARATOR,
      actionFlipHorizontal,
      actionFlipVertical,
      CONTEXT_MENU_SEPARATOR,
      actionToggleLinearEditor,
      CONTEXT_MENU_SEPARATOR,
      actionLink,
      actionCopyElementLink,
      CONTEXT_MENU_SEPARATOR,
      actionDuplicateSelection,
      actionToggleElementLock,
      CONTEXT_MENU_SEPARATOR,
      actionDeleteSelected,
    ];
  };

  private handleWheel = withBatchedUpdates(
    (
      event: WheelEvent | React.WheelEvent<HTMLDivElement | HTMLCanvasElement>,
    ) => {
      // if not scrolling on canvas/wysiwyg, ignore
      if (
        !(
          event.target instanceof HTMLCanvasElement ||
          event.target instanceof HTMLTextAreaElement ||
          event.target instanceof HTMLIFrameElement
        )
      ) {
        // prevent zooming the browser (but allow scrolling DOM)
        if (event[KEYS.CTRL_OR_CMD]) {
          event.preventDefault();
        }

        return;
      }

      event.preventDefault();

      if (isPanning) {
        return;
      }

      const { deltaX, deltaY } = event;
      // note that event.ctrlKey is necessary to handle pinch zooming
      if (event.metaKey || event.ctrlKey) {
        const sign = Math.sign(deltaY);
        const MAX_STEP = ZOOM_STEP * 100;
        const absDelta = Math.abs(deltaY);
        let delta = deltaY;
        if (absDelta > MAX_STEP) {
          delta = MAX_STEP * sign;
        }

        let newZoom = this.state.zoom.value - delta / 100;
        // increase zoom steps the more zoomed-in we are (applies to >100% only)
        newZoom +=
          Math.log10(Math.max(1, this.state.zoom.value)) *
          -sign *
          // reduced amplification for small deltas (small movements on a trackpad)
          Math.min(1, absDelta / 20);

        this.translateCanvas((state) => ({
          ...getStateForZoom(
            {
              viewportX: this.lastViewportPosition.x,
              viewportY: this.lastViewportPosition.y,
              nextZoom: getNormalizedZoom(newZoom),
            },
            state,
          ),
          shouldCacheIgnoreZoom: true,
        }));
        this.resetShouldCacheIgnoreZoomDebounced();
        return;
      }

      // scroll horizontally when shift pressed
      if (event.shiftKey) {
        this.translateCanvas(({ zoom, scrollX }) => ({
          // on Mac, shift+wheel tends to result in deltaX
          scrollX: scrollX - (deltaY || deltaX) / zoom.value,
        }));
        return;
      }

      this.translateCanvas(({ zoom, scrollX, scrollY }) => ({
        scrollX: scrollX - deltaX / zoom.value,
        scrollY: scrollY - deltaY / zoom.value,
      }));
    },
  );

  private getTextWysiwygSnappedToCenterPosition(
    x: number,
    y: number,
    appState: AppState,
    container?: ExcalidrawTextContainer | null,
  ) {
    if (container) {
      let elementCenterX = container.x + container.width / 2;
      let elementCenterY = container.y + container.height / 2;

      const elementCenter = getContainerCenter(
        container,
        appState,
        this.scene.getNonDeletedElementsMap(),
      );
      if (elementCenter) {
        elementCenterX = elementCenter.x;
        elementCenterY = elementCenter.y;
      }
      const distanceToCenter = Math.hypot(
        x - elementCenterX,
        y - elementCenterY,
      );
      const isSnappedToCenter =
        distanceToCenter < TEXT_TO_CENTER_SNAP_THRESHOLD;
      if (isSnappedToCenter) {
        const { x: viewportX, y: viewportY } = sceneCoordsToViewportCoords(
          { sceneX: elementCenterX, sceneY: elementCenterY },
          appState,
        );
        return { viewportX, viewportY, elementCenterX, elementCenterY };
      }
    }
  }

  private savePointer = (x: number, y: number, button: "up" | "down") => {
    if (!x || !y) {
      return;
    }
    const { x: sceneX, y: sceneY } = viewportCoordsToSceneCoords(
      { clientX: x, clientY: y },
      this.state,
    );

    if (isNaN(sceneX) || isNaN(sceneY)) {
      // sometimes the pointer goes off screen
    }

    const pointer: CollaboratorPointer = {
      x: sceneX,
      y: sceneY,
      tool: this.state.activeTool.type === "laser" ? "laser" : "pointer",
    };

    this.props.onPointerUpdate?.({
      pointer,
      button,
      pointersMap: gesture.pointers,
    });
  };

  private resetShouldCacheIgnoreZoomDebounced = debounce(() => {
    if (!this.unmounted) {
      this.setState({ shouldCacheIgnoreZoom: false });
    }
  }, 300);

  private updateDOMRect = (cb?: () => void) => {
    if (this.excalidrawContainerRef?.current) {
      const excalidrawContainer = this.excalidrawContainerRef.current;
      const {
        width,
        height,
        left: offsetLeft,
        top: offsetTop,
      } = excalidrawContainer.getBoundingClientRect();
      const {
        width: currentWidth,
        height: currentHeight,
        offsetTop: currentOffsetTop,
        offsetLeft: currentOffsetLeft,
      } = this.state;

      if (
        width === currentWidth &&
        height === currentHeight &&
        offsetLeft === currentOffsetLeft &&
        offsetTop === currentOffsetTop
      ) {
        if (cb) {
          cb();
        }
        return;
      }

      this.setState(
        {
          width,
          height,
          offsetLeft,
          offsetTop,
        },
        () => {
          cb && cb();
        },
      );
    }
  };

  public refresh = () => {
    this.setState({ ...this.getCanvasOffsets() });
  };

  private getCanvasOffsets(): Pick<AppState, "offsetTop" | "offsetLeft"> {
    if (this.excalidrawContainerRef?.current) {
      const excalidrawContainer = this.excalidrawContainerRef.current;
      const { left, top } = excalidrawContainer.getBoundingClientRect();
      return {
        offsetLeft: left,
        offsetTop: top,
      };
    }
    return {
      offsetLeft: 0,
      offsetTop: 0,
    };
  }

  private async updateLanguage() {
    const currentLang =
      languages.find((lang) => lang.code === this.props.langCode) ||
      defaultLang;
    await setLanguage(currentLang);
    this.setAppState({});
  }

  /**
   * Sets the scroll constraints of the application state.
   *
   * @param scrollConstraints - The new scroll constraints.
   */
  public setScrollConstraints = (
    scrollConstraints: ScrollConstraints | null,
  ) => {
    if (scrollConstraints) {
      this.setState(
        {
          scrollConstraints,
          viewModeEnabled: true,
        },
        () => {
          const newState = constrainScrollState(
            {
              ...this.state,
              scrollConstraints,
            },
            "rigid",
          );

          this.animateToConstrainedArea(
            {
              scrollX: this.state.scrollX,
              scrollY: this.state.scrollY,
              zoom: this.state.zoom.value,
            },
            {
              scrollX: newState.scrollX,
              scrollY: newState.scrollY,
              zoom: newState.zoom.value,
            },
          );
        },
      );
    } else {
      this.setState({
        scrollConstraints: null,
        viewModeEnabled: false,
      });
    }
  };
}

// -----------------------------------------------------------------------------
// TEST HOOKS
// -----------------------------------------------------------------------------
declare global {
  interface Window {
    h: {
      scene: Scene;
      elements: readonly ExcalidrawElement[];
      state: AppState;
      setState: React.Component<any, AppState>["setState"];
      app: InstanceType<typeof App>;
      history: History;
      store: Store;
    };
  }
}

export const createTestHook = () => {
  if (isTestEnv() || isDevEnv()) {
    window.h = window.h || ({} as Window["h"]);

    Object.defineProperties(window.h, {
      elements: {
        configurable: true,
        get() {
          return this.app?.scene.getElementsIncludingDeleted();
        },
        set(elements: ExcalidrawElement[]) {
          return this.app?.scene.replaceAllElements(
            syncInvalidIndices(elements),
          );
        },
      },
      scene: {
        configurable: true,
        get() {
          return this.app?.scene;
        },
      },
    });
  }
};

createTestHook();
export default App;<|MERGE_RESOLUTION|>--- conflicted
+++ resolved
@@ -391,13 +391,11 @@
 
 import { LassoTrail } from "../lasso";
 
-<<<<<<< HEAD
 import {
   constrainScrollState,
   calculateConstrainedScrollCenter,
   areCanvasTranslatesClose,
 } from "../scene/scrollConstraints";
-=======
 import { EraserTrail } from "../eraser";
 
 import ConvertElementTypePopup, {
@@ -405,7 +403,6 @@
   convertElementTypePopupAtom,
   convertElementTypes,
 } from "./ConvertElementTypePopup";
->>>>>>> a3763648
 
 import { activeConfirmDialogAtom } from "./ActiveConfirmDialog";
 import BraveMeasureTextError from "./BraveMeasureTextError";
