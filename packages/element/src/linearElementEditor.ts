import {
  pointCenter,
  pointFrom,
  pointRotateRads,
  pointsEqual,
  type GlobalPoint,
  type LocalPoint,
  pointDistance,
  vectorFromPoint,
<<<<<<< HEAD
  line,
  linesIntersectAt,
=======
  curveLength,
  curvePointAtLength,
>>>>>>> c1415004
} from "@excalidraw/math";

import { getCurvePathOps } from "@excalidraw/utils/shape";

import {
  DRAGGING_THRESHOLD,
  KEYS,
  shouldRotateWithDiscreteAngle,
  getGridPoint,
  invariant,
  tupleToCoors,
  viewportCoordsToSceneCoords,
} from "@excalidraw/common";

import {
<<<<<<< HEAD
  type SnapLine,
  snapLinearElementPoint,
} from "@excalidraw/element/snapping";

import { ShapeCache, type Store } from "@excalidraw/element";
=======
  deconstructLinearOrFreeDrawElement,
  isPathALoop,
  type Store,
} from "@excalidraw/element";
>>>>>>> c1415004

import type { Radians } from "@excalidraw/math";

import type {
  AppState,
  PointerCoords,
  InteractiveCanvasAppState,
  AppClassProperties,
  NullableGridSize,
  Zoom,
} from "@excalidraw/excalidraw/types";

import type { Mutable } from "@excalidraw/common/utility-types";

import {
  bindOrUnbindLinearElement,
  getHoveredElementForBinding,
  isBindingEnabled,
  maybeSuggestBindingsForLinearElementAtCoords,
} from "./binding";
import {
  getElementAbsoluteCoords,
  getElementPointsCoords,
  getMinMaxXYFromCurvePathOps,
} from "./bounds";

import { headingIsHorizontal, vectorToHeading } from "./heading";
import { mutateElement } from "./mutateElement";
import { getBoundTextElement, handleBindTextResize } from "./textElement";
import {
  isBindingElement,
  isElbowArrow,
  isFixedPointBinding,
} from "./typeChecks";

<<<<<<< HEAD
import {
  isPathALoop,
  getBezierCurveLength,
  getControlPointsForBezierCurve,
  mapIntervalToBezierT,
  getBezierXY,
  toggleLinePolygonState,
} from "./shapes";
=======
import { ShapeCache, toggleLinePolygonState } from "./shape";
>>>>>>> c1415004

import { getLockedLinearCursorAlignSize } from "./sizeHelpers";

import { isLineElement } from "./typeChecks";

import type { Scene } from "./Scene";

import type { Bounds } from "./bounds";
import type {
  NonDeleted,
  ExcalidrawLinearElement,
  ExcalidrawElement,
  PointBinding,
  ExcalidrawBindableElement,
  ExcalidrawTextElementWithContainer,
  ElementsMap,
  NonDeletedSceneElementsMap,
  FixedPointBinding,
  FixedSegment,
  ExcalidrawElbowArrowElement,
  PointsPositionUpdates,
} from "./types";

/**
 * Normalizes line points so that the start point is at [0,0]. This is
 * expected in various parts of the codebase.
 *
 * Also returns the offsets - [0,0] if no normalization needed.
 *
 * @private
 */
const getNormalizedPoints = ({
  points,
}: {
  points: ExcalidrawLinearElement["points"];
}): {
  points: LocalPoint[];
  offsetX: number;
  offsetY: number;
} => {
  const offsetX = points[0][0];
  const offsetY = points[0][1];

  return {
    points: points.map((p) => {
      return pointFrom(p[0] - offsetX, p[1] - offsetY);
    }),
    offsetX,
    offsetY,
  };
};

export class LinearElementEditor {
  public readonly elementId: ExcalidrawElement["id"] & {
    _brand: "excalidrawLinearElementId";
  };
  /** indices */
  public readonly selectedPointsIndices: readonly number[] | null;

  public readonly pointerDownState: Readonly<{
    prevSelectedPointsIndices: readonly number[] | null;
    /** index */
    lastClickedPoint: number;
    lastClickedIsEndPoint: boolean;
    origin: Readonly<{ x: number; y: number }> | null;
    segmentMidpoint: {
      value: GlobalPoint | null;
      index: number | null;
      added: boolean;
    };
  }>;

  /** whether you're dragging a point */
  public readonly isDragging: boolean;
  public readonly lastUncommittedPoint: LocalPoint | null;
  public readonly pointerOffset: Readonly<{ x: number; y: number }>;
  public readonly startBindingElement:
    | ExcalidrawBindableElement
    | null
    | "keep";
  public readonly endBindingElement: ExcalidrawBindableElement | null | "keep";
  public readonly hoverPointIndex: number;
  public readonly segmentMidPointHoveredCoords: GlobalPoint | null;
  public readonly elbowed: boolean;
  public readonly customLineAngle: number | null;
  public readonly snapLines: readonly SnapLine[];

  constructor(
    element: NonDeleted<ExcalidrawLinearElement>,
    elementsMap: ElementsMap,
  ) {
    this.elementId = element.id as string & {
      _brand: "excalidrawLinearElementId";
    };
    if (!pointsEqual(element.points[0], pointFrom(0, 0))) {
      console.error("Linear element is not normalized", Error().stack);
      mutateElement(
        element,
        elementsMap,
        LinearElementEditor.getNormalizeElementPointsAndCoords(element),
      );
    }
    this.selectedPointsIndices = null;
    this.lastUncommittedPoint = null;
    this.isDragging = false;
    this.pointerOffset = { x: 0, y: 0 };
    this.startBindingElement = "keep";
    this.endBindingElement = "keep";
    this.pointerDownState = {
      prevSelectedPointsIndices: null,
      lastClickedPoint: -1,
      lastClickedIsEndPoint: false,
      origin: null,

      segmentMidpoint: {
        value: null,
        index: null,
        added: false,
      },
    };
    this.hoverPointIndex = -1;
    this.segmentMidPointHoveredCoords = null;
    this.elbowed = isElbowArrow(element) && element.elbowed;
    this.customLineAngle = null;
    this.snapLines = [];
  }

  // ---------------------------------------------------------------------------
  // static methods
  // ---------------------------------------------------------------------------

  static POINT_HANDLE_SIZE = 10;
  /**
   * @param id the `elementId` from the instance of this class (so that we can
   *  statically guarantee this method returns an ExcalidrawLinearElement)
   */
  static getElement<T extends ExcalidrawLinearElement>(
    id: InstanceType<typeof LinearElementEditor>["elementId"],
    elementsMap: ElementsMap,
  ): T | null {
    const element = elementsMap.get(id);
    if (element) {
      return element as NonDeleted<T>;
    }
    return null;
  }

  static handleBoxSelection(
    event: PointerEvent,
    appState: AppState,
    setState: React.Component<any, AppState>["setState"],
    elementsMap: NonDeletedSceneElementsMap,
  ) {
    if (!appState.editingLinearElement || !appState.selectionElement) {
      return false;
    }
    const { editingLinearElement } = appState;
    const { selectedPointsIndices, elementId } = editingLinearElement;

    const element = LinearElementEditor.getElement(elementId, elementsMap);
    if (!element) {
      return false;
    }

    const [selectionX1, selectionY1, selectionX2, selectionY2] =
      getElementAbsoluteCoords(appState.selectionElement, elementsMap);

    const pointsSceneCoords = LinearElementEditor.getPointsGlobalCoordinates(
      element,
      elementsMap,
    );

    const nextSelectedPoints = pointsSceneCoords
      .reduce((acc: number[], point, index) => {
        if (
          (point[0] >= selectionX1 &&
            point[0] <= selectionX2 &&
            point[1] >= selectionY1 &&
            point[1] <= selectionY2) ||
          (event.shiftKey && selectedPointsIndices?.includes(index))
        ) {
          acc.push(index);
        }

        return acc;
      }, [])
      .filter((index) => {
        if (
          isElbowArrow(element) &&
          index !== 0 &&
          index !== element.points.length - 1
        ) {
          return false;
        }
        return true;
      });

    setState({
      editingLinearElement: {
        ...editingLinearElement,
        selectedPointsIndices: nextSelectedPoints.length
          ? nextSelectedPoints
          : null,
      },
    });
  }

  /**
   * @returns whether point was dragged
   */
  static handlePointDragging(
    event: PointerEvent,
    app: AppClassProperties,
    scenePointerX: number,
    scenePointerY: number,
    linearElementEditor: LinearElementEditor,
  ): Pick<AppState, keyof AppState> | null {
    if (!linearElementEditor) {
      return null;
    }
    const { elementId } = linearElementEditor;
    const elementsMap = app.scene.getNonDeletedElementsMap();
    const element = LinearElementEditor.getElement(elementId, elementsMap);
    let customLineAngle = linearElementEditor.customLineAngle;
    if (!element) {
      return null;
    }

    if (
      isElbowArrow(element) &&
      !linearElementEditor.pointerDownState.lastClickedIsEndPoint &&
      linearElementEditor.pointerDownState.lastClickedPoint !== 0
    ) {
      return null;
    }

    const selectedPointsIndices = isElbowArrow(element)
      ? [
          !!linearElementEditor.selectedPointsIndices?.includes(0)
            ? 0
            : undefined,
          !!linearElementEditor.selectedPointsIndices?.find((idx) => idx > 0)
            ? element.points.length - 1
            : undefined,
        ].filter((idx): idx is number => idx !== undefined)
      : linearElementEditor.selectedPointsIndices;
    const lastClickedPoint = isElbowArrow(element)
      ? linearElementEditor.pointerDownState.lastClickedPoint > 0
        ? element.points.length - 1
        : 0
      : linearElementEditor.pointerDownState.lastClickedPoint;

    const draggingPoint = element.points[lastClickedPoint];

    let _snapLines: SnapLine[] = [];

    if (selectedPointsIndices && draggingPoint) {
      if (
        shouldRotateWithDiscreteAngle(event) &&
        selectedPointsIndices.length === 1 &&
        element.points.length > 1
      ) {
        const selectedIndex = selectedPointsIndices[0];
        const referencePoint =
          element.points[selectedIndex === 0 ? 1 : selectedIndex - 1];
        customLineAngle =
          linearElementEditor.customLineAngle ??
          Math.atan2(
            element.points[selectedIndex][1] - referencePoint[1],
            element.points[selectedIndex][0] - referencePoint[0],
          );

        const referencePointCoords =
          LinearElementEditor.getPointGlobalCoordinates(
            element,
            referencePoint,
            elementsMap,
          );

        const [gridX, gridY] = getGridPoint(
          scenePointerX,
          scenePointerY,
          event[KEYS.CTRL_OR_CMD] || isElbowArrow(element)
            ? null
            : app.getEffectiveGridSize(),
        );

        let dxFromReference = gridX - referencePointCoords[0];
        let dyFromReference = gridY - referencePointCoords[1];

        if (shouldRotateWithDiscreteAngle(event)) {
          ({ width: dxFromReference, height: dyFromReference } =
            getLockedLinearCursorAlignSize(
              referencePointCoords[0],
              referencePointCoords[1],
              gridX,
              gridY,
              customLineAngle,
            ));
        }

        const effectiveGridX = referencePointCoords[0] + dxFromReference;
        const effectiveGridY = referencePointCoords[1] + dyFromReference;

        let newDraggingPointPosition = pointFrom(
          effectiveGridX,
          effectiveGridY,
        );

        if (!isElbowArrow(element)) {
          const { snapOffset, snapLines } = snapLinearElementPoint(
            scene.getNonDeletedElements(),
            element,
            lastClickedPoint,
            { x: effectiveGridX, y: effectiveGridY },
            app,
            event,
            elementsMap,
            { includeSelfPoints: true },
          );

          _snapLines = snapLines;

          if (snapLines.length > 0 && shouldRotateWithDiscreteAngle(event)) {
            const angleLine = line<GlobalPoint>(
              pointFrom(effectiveGridX, effectiveGridY),
              pointFrom(referencePointCoords[0], referencePointCoords[1]),
            );

            const firstSnapLine = snapLines[0];
            if (
              firstSnapLine.type === "points" &&
              firstSnapLine.points.length > 1
            ) {
              const snapLine = line(
                firstSnapLine.points[0],
                firstSnapLine.points[1],
              );
              const intersection = linesIntersectAt<GlobalPoint>(
                angleLine,
                snapLine,
              );

              if (intersection) {
                dxFromReference = intersection[0] - referencePointCoords[0];
                dyFromReference = intersection[1] - referencePointCoords[1];

                const furthestPoint = firstSnapLine.points.reduce(
                  (furthest, point) => {
                    const distance = pointDistance(intersection, point);
                    if (distance > furthest.distance) {
                      return { point, distance };
                    }
                    return furthest;
                  },
                  {
                    point: firstSnapLine.points[0],
                    distance: pointDistance(
                      intersection,
                      firstSnapLine.points[0],
                    ),
                  },
                );

                firstSnapLine.points = [furthestPoint.point, intersection];
                _snapLines = [firstSnapLine];
              }
            }
          } else if (snapLines.length > 0) {
            const snappedGridX = effectiveGridX + snapOffset.x;
            const snappedGridY = effectiveGridY + snapOffset.y;
            dxFromReference = snappedGridX - referencePointCoords[0];
            dyFromReference = snappedGridY - referencePointCoords[1];
          }
        }

        const [rotatedX, rotatedY] = pointRotateRads(
          pointFrom(dxFromReference, dyFromReference),
          pointFrom(0, 0),
          -element.angle as Radians,
        );

        newDraggingPointPosition = pointFrom(
          referencePoint[0] + rotatedX,
          referencePoint[1] + rotatedY,
        );

        LinearElementEditor.movePoints(
          element,
          app.scene,
          new Map([
            [
              selectedIndex,
              {
                point: newDraggingPointPosition,
                isDragging: selectedIndex === lastClickedPoint,
              },
            ],
          ]) as PointsPositionUpdates,
        );
      } else {
        // Apply object snapping for the point being dragged
        const originalPointerX =
          scenePointerX - linearElementEditor.pointerOffset.x;
        const originalPointerY =
          scenePointerY - linearElementEditor.pointerOffset.y;

        const { snapOffset, snapLines } = snapLinearElementPoint(
          scene.getNonDeletedElements(),
          element,
          lastClickedPoint,
          { x: originalPointerX, y: originalPointerY },
          app,
          event,
          elementsMap,
          { includeSelfPoints: true },
        );

        _snapLines = snapLines;

        // Apply snap offset to get final coordinates
        const snappedPointerX = originalPointerX + snapOffset.x;
        const snappedPointerY = originalPointerY + snapOffset.y;

        const newDraggingPointPosition = LinearElementEditor.createPointAt(
          element,
          elementsMap,
          snappedPointerX,
          snappedPointerY,
          event[KEYS.CTRL_OR_CMD] ? null : app.getEffectiveGridSize(),
        );

        const deltaX = newDraggingPointPosition[0] - draggingPoint[0];
        const deltaY = newDraggingPointPosition[1] - draggingPoint[1];

        LinearElementEditor.movePoints(
          element,
          app.scene,
          new Map(
            selectedPointsIndices.map((pointIndex) => {
              const newPointPosition: LocalPoint =
                pointIndex === lastClickedPoint
                  ? newDraggingPointPosition
                  : pointFrom(
                      element.points[pointIndex][0] + deltaX,
                      element.points[pointIndex][1] + deltaY,
                    );
              return [
                pointIndex,
                {
                  point: newPointPosition,
                  isDragging: pointIndex === lastClickedPoint,
                },
              ];
            }),
          ),
        );
      }

      const boundTextElement = getBoundTextElement(element, elementsMap);
      if (boundTextElement) {
        handleBindTextResize(element, app.scene, false);
      }

      // suggest bindings for first and last point if selected
      let suggestedBindings: ExcalidrawBindableElement[] = [];
      if (isBindingElement(element, false)) {
        const firstSelectedIndex = selectedPointsIndices[0] === 0;
        const lastSelectedIndex =
          selectedPointsIndices[selectedPointsIndices.length - 1] ===
          element.points.length - 1;
        const coords: { x: number; y: number }[] = [];

        if (!firstSelectedIndex !== !lastSelectedIndex) {
          coords.push({ x: scenePointerX, y: scenePointerY });
        } else {
          if (firstSelectedIndex) {
            coords.push(
              tupleToCoors(
                LinearElementEditor.getPointGlobalCoordinates(
                  element,
                  element.points[0],
                  elementsMap,
                ),
              ),
            );
          }

          if (lastSelectedIndex) {
            coords.push(
              tupleToCoors(
                LinearElementEditor.getPointGlobalCoordinates(
                  element,
                  element.points[
                    selectedPointsIndices[selectedPointsIndices.length - 1]
                  ],
                  elementsMap,
                ),
              ),
            );
          }
        }

        if (coords.length) {
          suggestedBindings = maybeSuggestBindingsForLinearElementAtCoords(
            element,
            coords,
            app.scene,
            app.state.zoom,
          );
        }
      }

      const newLinearElementEditor = {
        ...linearElementEditor,
        selectedPointsIndices,
        segmentMidPointHoveredCoords:
          lastClickedPoint !== 0 &&
          lastClickedPoint !== element.points.length - 1
            ? this.getPointGlobalCoordinates(
                element,
                draggingPoint,
                elementsMap,
              )
            : null,
        snapLines: _snapLines,
        hoverPointIndex:
          lastClickedPoint === 0 ||
          lastClickedPoint === element.points.length - 1
            ? lastClickedPoint
            : -1,
        isDragging: true,
        customLineAngle,
      };

      return {
        ...app.state,
        editingLinearElement: app.state.editingLinearElement
          ? newLinearElementEditor
          : null,
        selectedLinearElement: newLinearElementEditor,
        suggestedBindings,
      };
    }

    return null;
  }

  static handlePointerUp(
    event: PointerEvent,
    editingLinearElement: LinearElementEditor,
    appState: AppState,
    scene: Scene,
  ): LinearElementEditor {
    const elementsMap = scene.getNonDeletedElementsMap();
    const elements = scene.getNonDeletedElements();
    const pointerCoords = viewportCoordsToSceneCoords(event, appState);

    const { elementId, selectedPointsIndices, isDragging, pointerDownState } =
      editingLinearElement;
    const element = LinearElementEditor.getElement(elementId, elementsMap);
    if (!element) {
      return editingLinearElement;
    }

    const bindings: Mutable<
      Partial<
        Pick<
          InstanceType<typeof LinearElementEditor>,
          "startBindingElement" | "endBindingElement"
        >
      >
    > = {};

    if (isDragging && selectedPointsIndices) {
      for (const selectedPoint of selectedPointsIndices) {
        if (
          selectedPoint === 0 ||
          selectedPoint === element.points.length - 1
        ) {
          if (isPathALoop(element.points, appState.zoom.value)) {
            if (isLineElement(element)) {
              scene.mutateElement(
                element,
                {
                  ...toggleLinePolygonState(element, true),
                },
                {
                  informMutation: false,
                  isDragging: false,
                },
              );
            }
            LinearElementEditor.movePoints(
              element,
              scene,
              new Map([
                [
                  selectedPoint,
                  {
                    point:
                      selectedPoint === 0
                        ? element.points[element.points.length - 1]
                        : element.points[0],
                  },
                ],
              ]),
            );
          }

          const bindingElement = isBindingEnabled(appState)
            ? getHoveredElementForBinding(
                (selectedPointsIndices?.length ?? 0) > 1
                  ? tupleToCoors(
                      LinearElementEditor.getPointAtIndexGlobalCoordinates(
                        element,
                        selectedPoint!,
                        elementsMap,
                      ),
                    )
                  : pointerCoords,
                elements,
                elementsMap,
                appState.zoom,
                isElbowArrow(element),
                isElbowArrow(element),
              )
            : null;

          bindings[
            selectedPoint === 0 ? "startBindingElement" : "endBindingElement"
          ] = bindingElement;
        }
      }
    }

    return {
      ...editingLinearElement,
      ...bindings,
      segmentMidPointHoveredCoords: null,
      hoverPointIndex: -1,
      // if clicking without previously dragging a point(s), and not holding
      // shift, deselect all points except the one clicked. If holding shift,
      // toggle the point.
      selectedPointsIndices:
        isDragging || event.shiftKey
          ? !isDragging &&
            event.shiftKey &&
            pointerDownState.prevSelectedPointsIndices?.includes(
              pointerDownState.lastClickedPoint,
            )
            ? selectedPointsIndices &&
              selectedPointsIndices.filter(
                (pointIndex) =>
                  pointIndex !== pointerDownState.lastClickedPoint,
              )
            : selectedPointsIndices
          : selectedPointsIndices?.includes(pointerDownState.lastClickedPoint)
          ? [pointerDownState.lastClickedPoint]
          : selectedPointsIndices,
      isDragging: false,
      pointerOffset: { x: 0, y: 0 },
      customLineAngle: null,
    };
  }

  static getEditorMidPoints = (
    element: NonDeleted<ExcalidrawLinearElement>,
    elementsMap: ElementsMap,
    appState: InteractiveCanvasAppState,
  ): (GlobalPoint | null)[] => {
    const boundText = getBoundTextElement(element, elementsMap);

    // Since its not needed outside editor unless 2 pointer lines or bound text
    if (
      !isElbowArrow(element) &&
      !appState.editingLinearElement &&
      element.points.length > 2 &&
      !boundText
    ) {
      return [];
    }

    const points = LinearElementEditor.getPointsGlobalCoordinates(
      element,
      elementsMap,
    );

    let index = 0;
    const midpoints: (GlobalPoint | null)[] = [];
    while (index < points.length - 1) {
      if (
        LinearElementEditor.isSegmentTooShort(
          element,
          element.points[index],
          element.points[index + 1],
          index,
          appState.zoom,
        )
      ) {
        midpoints.push(null);
        index++;
        continue;
      }
      const segmentMidPoint = LinearElementEditor.getSegmentMidPoint(
        element,
        index + 1,
      );
      midpoints.push(segmentMidPoint);
      index++;
    }

    return midpoints;
  };

  static getSegmentMidpointHitCoords = (
    linearElementEditor: LinearElementEditor,
    scenePointer: { x: number; y: number },
    appState: AppState,
    elementsMap: ElementsMap,
  ): GlobalPoint | null => {
    const { elementId } = linearElementEditor;
    const element = LinearElementEditor.getElement(elementId, elementsMap);
    if (!element) {
      return null;
    }
    const clickedPointIndex = LinearElementEditor.getPointIndexUnderCursor(
      element,
      elementsMap,
      appState.zoom,
      scenePointer.x,
      scenePointer.y,
    );
    if (!isElbowArrow(element) && clickedPointIndex >= 0) {
      return null;
    }
    const points = LinearElementEditor.getPointsGlobalCoordinates(
      element,
      elementsMap,
    );
    if (
      points.length >= 3 &&
      !appState.editingLinearElement &&
      !isElbowArrow(element)
    ) {
      return null;
    }

    const threshold =
      (LinearElementEditor.POINT_HANDLE_SIZE + 1) / appState.zoom.value;

    const existingSegmentMidpointHitCoords =
      linearElementEditor.segmentMidPointHoveredCoords;
    if (existingSegmentMidpointHitCoords) {
      const distance = pointDistance(
        pointFrom(
          existingSegmentMidpointHitCoords[0],
          existingSegmentMidpointHitCoords[1],
        ),
        pointFrom(scenePointer.x, scenePointer.y),
      );
      if (distance <= threshold) {
        return existingSegmentMidpointHitCoords;
      }
    }
    let index = 0;
    const midPoints = LinearElementEditor.getEditorMidPoints(
      element,
      elementsMap,
      appState,
    );

    while (index < midPoints.length) {
      if (midPoints[index] !== null) {
        const distance = pointDistance(
          midPoints[index]!,
          pointFrom(scenePointer.x, scenePointer.y),
        );
        if (distance <= threshold) {
          return midPoints[index];
        }
      }

      index++;
    }
    return null;
  };

  static isSegmentTooShort<P extends GlobalPoint | LocalPoint>(
    element: NonDeleted<ExcalidrawLinearElement>,
    startPoint: P,
    endPoint: P,
    index: number,
    zoom: Zoom,
  ) {
    if (isElbowArrow(element)) {
      if (index >= 0 && index < element.points.length) {
        return (
          pointDistance(startPoint, endPoint) * zoom.value <
          LinearElementEditor.POINT_HANDLE_SIZE / 2
        );
      }

      return false;
    }

    let distance = pointDistance(startPoint, endPoint);
    if (element.points.length > 2 && element.roundness) {
      const [lines, curves] = deconstructLinearOrFreeDrawElement(element);

      invariant(
        lines.length === 0 && curves.length > 0,
        "Only linears built out of curves are supported",
      );
      invariant(
        lines.length + curves.length >= index,
        "Invalid segment index while calculating mid point",
      );

      distance = curveLength<GlobalPoint>(curves[index]);
    }

    return distance * zoom.value < LinearElementEditor.POINT_HANDLE_SIZE * 4;
  }

  static getSegmentMidPoint(
    element: NonDeleted<ExcalidrawLinearElement>,
    index: number,
  ): GlobalPoint {
    if (isElbowArrow(element)) {
      invariant(
        element.points.length >= index,
        "Invalid segment index while calculating elbow arrow mid point",
      );

      const p = pointCenter(element.points[index - 1], element.points[index]);

      return pointFrom<GlobalPoint>(element.x + p[0], element.y + p[1]);
    }

    const [lines, curves] = deconstructLinearOrFreeDrawElement(element);

    invariant(
      (lines.length === 0 && curves.length > 0) ||
        (lines.length > 0 && curves.length === 0),
      "Only linears built out of either segments or curves are supported",
    );
    invariant(
      lines.length + curves.length >= index,
      "Invalid segment index while calculating mid point",
    );

    if (lines.length) {
      const segment = lines[index - 1];
      return pointCenter(segment[0], segment[1]);
    }

    if (curves.length) {
      const segment = curves[index - 1];
      return curvePointAtLength(segment, 0.5);
    }

    invariant(false, "Invalid segment type while calculating mid point");
  }

  static getSegmentMidPointIndex(
    linearElementEditor: LinearElementEditor,
    appState: AppState,
    midPoint: GlobalPoint,
    elementsMap: ElementsMap,
  ) {
    const element = LinearElementEditor.getElement(
      linearElementEditor.elementId,
      elementsMap,
    );
    if (!element) {
      return -1;
    }
    const midPoints = LinearElementEditor.getEditorMidPoints(
      element,
      elementsMap,
      appState,
    );
    let index = 0;
    while (index < midPoints.length) {
      if (LinearElementEditor.arePointsEqual(midPoint, midPoints[index])) {
        return index + 1;
      }
      index++;
    }
    return -1;
  }

  static handlePointerDown(
    event: React.PointerEvent<HTMLElement>,
    app: AppClassProperties,
    store: Store,
    scenePointer: { x: number; y: number },
    linearElementEditor: LinearElementEditor,
    scene: Scene,
  ): {
    didAddPoint: boolean;
    hitElement: NonDeleted<ExcalidrawElement> | null;
    linearElementEditor: LinearElementEditor | null;
  } {
    const appState = app.state;
    const elementsMap = scene.getNonDeletedElementsMap();
    const elements = scene.getNonDeletedElements();

    const ret: ReturnType<typeof LinearElementEditor["handlePointerDown"]> = {
      didAddPoint: false,
      hitElement: null,
      linearElementEditor: null,
    };

    if (!linearElementEditor) {
      return ret;
    }

    const { elementId } = linearElementEditor;
    const element = LinearElementEditor.getElement(elementId, elementsMap);

    if (!element) {
      return ret;
    }
    const segmentMidpoint = LinearElementEditor.getSegmentMidpointHitCoords(
      linearElementEditor,
      scenePointer,
      appState,
      elementsMap,
    );
    let segmentMidpointIndex = null;
    if (segmentMidpoint) {
      segmentMidpointIndex = LinearElementEditor.getSegmentMidPointIndex(
        linearElementEditor,
        appState,
        segmentMidpoint,
        elementsMap,
      );
    } else if (event.altKey && appState.editingLinearElement) {
      if (linearElementEditor.lastUncommittedPoint == null) {
        scene.mutateElement(element, {
          points: [
            ...element.points,
            LinearElementEditor.createPointAt(
              element,
              elementsMap,
              scenePointer.x,
              scenePointer.y,
              event[KEYS.CTRL_OR_CMD] ? null : app.getEffectiveGridSize(),
            ),
          ],
        });
        ret.didAddPoint = true;
      }
      store.scheduleCapture();
      ret.linearElementEditor = {
        ...linearElementEditor,
        pointerDownState: {
          prevSelectedPointsIndices: linearElementEditor.selectedPointsIndices,
          lastClickedPoint: -1,
          lastClickedIsEndPoint: false,
          origin: { x: scenePointer.x, y: scenePointer.y },
          segmentMidpoint: {
            value: segmentMidpoint,
            index: segmentMidpointIndex,
            added: false,
          },
        },
        selectedPointsIndices: [element.points.length - 1],
        lastUncommittedPoint: null,
        endBindingElement: getHoveredElementForBinding(
          scenePointer,
          elements,
          elementsMap,
          app.state.zoom,
          linearElementEditor.elbowed,
        ),
      };

      ret.didAddPoint = true;
      return ret;
    }

    const clickedPointIndex = LinearElementEditor.getPointIndexUnderCursor(
      element,
      elementsMap,
      appState.zoom,
      scenePointer.x,
      scenePointer.y,
    );
    // if we clicked on a point, set the element as hitElement otherwise
    // it would get deselected if the point is outside the hitbox area
    if (clickedPointIndex >= 0 || segmentMidpoint) {
      ret.hitElement = element;
    } else {
      // You might be wandering why we are storing the binding elements on
      // LinearElementEditor and passing them in, instead of calculating them
      // from the end points of the `linearElement` - this is to allow disabling
      // binding (which needs to happen at the point the user finishes moving
      // the point).
      const { startBindingElement, endBindingElement } = linearElementEditor;
      if (isBindingEnabled(appState) && isBindingElement(element)) {
        bindOrUnbindLinearElement(
          element,
          startBindingElement,
          endBindingElement,
          scene,
        );
      }
    }

    const [x1, y1, x2, y2] = getElementAbsoluteCoords(element, elementsMap);
    const cx = (x1 + x2) / 2;
    const cy = (y1 + y2) / 2;
    const targetPoint =
      clickedPointIndex > -1 &&
      pointRotateRads(
        pointFrom(
          element.x + element.points[clickedPointIndex][0],
          element.y + element.points[clickedPointIndex][1],
        ),
        pointFrom(cx, cy),
        element.angle,
      );

    const nextSelectedPointsIndices =
      clickedPointIndex > -1 || event.shiftKey
        ? event.shiftKey ||
          linearElementEditor.selectedPointsIndices?.includes(clickedPointIndex)
          ? normalizeSelectedPoints([
              ...(linearElementEditor.selectedPointsIndices || []),
              clickedPointIndex,
            ])
          : [clickedPointIndex]
        : null;
    ret.linearElementEditor = {
      ...linearElementEditor,
      pointerDownState: {
        prevSelectedPointsIndices: linearElementEditor.selectedPointsIndices,
        lastClickedPoint: clickedPointIndex,
        lastClickedIsEndPoint: clickedPointIndex === element.points.length - 1,
        origin: { x: scenePointer.x, y: scenePointer.y },
        segmentMidpoint: {
          value: segmentMidpoint,
          index: segmentMidpointIndex,
          added: false,
        },
      },
      selectedPointsIndices: nextSelectedPointsIndices,
      pointerOffset: targetPoint
        ? {
            x: scenePointer.x - targetPoint[0],
            y: scenePointer.y - targetPoint[1],
          }
        : { x: 0, y: 0 },
    };

    return ret;
  }

  static arePointsEqual<Point extends LocalPoint | GlobalPoint>(
    point1: Point | null,
    point2: Point | null,
  ) {
    if (!point1 && !point2) {
      return true;
    }
    if (!point1 || !point2) {
      return false;
    }
    return pointsEqual(point1, point2);
  }

  static handlePointerMove(
    event: React.PointerEvent<HTMLCanvasElement>,
    scenePointerX: number,
    scenePointerY: number,
    app: AppClassProperties,
  ): LinearElementEditor | null {
    const appState = app.state;
    if (!appState.editingLinearElement) {
      return null;
    }
    const { elementId, lastUncommittedPoint } = appState.editingLinearElement;
    const elementsMap = app.scene.getNonDeletedElementsMap();
    const element = LinearElementEditor.getElement(elementId, elementsMap);
    if (!element) {
      return appState.editingLinearElement;
    }

    const { points } = element;
    const lastPoint = points[points.length - 1];

    if (!event.altKey) {
      if (lastPoint === lastUncommittedPoint) {
        LinearElementEditor.deletePoints(element, app, [points.length - 1]);
      }
      return {
        ...appState.editingLinearElement,
        lastUncommittedPoint: null,
        snapLines: [],
      };
    }

    let newPoint: LocalPoint;
    let snapLines: SnapLine[] = [];

    const [gridX, gridY] = getGridPoint(
      scenePointerX,
      scenePointerY,
      event[KEYS.CTRL_OR_CMD] || isElbowArrow(element)
        ? null
        : app.getEffectiveGridSize(),
    );

    const [lastCommittedX, lastCommittedY] = points[points.length - 2] ?? [
      0, 0,
    ];

    const lastCommittedPointCoords =
      LinearElementEditor.getPointGlobalCoordinates(
        element,
        pointFrom(lastCommittedX, lastCommittedY),
        elementsMap,
      );

    let dxFromLastCommitted = gridX - lastCommittedPointCoords[0];
    let dyFromLastCommitted = gridY - lastCommittedPointCoords[1];

    if (shouldRotateWithDiscreteAngle(event) && points.length >= 2) {
      ({ width: dxFromLastCommitted, height: dyFromLastCommitted } =
        getLockedLinearCursorAlignSize(
          lastCommittedPointCoords[0],
          lastCommittedPointCoords[1],
          gridX,
          gridY,
        ));

      const effectiveGridX = lastCommittedPointCoords[0] + dxFromLastCommitted;
      const effectiveGridY = lastCommittedPointCoords[1] + dyFromLastCommitted;

      if (!isElbowArrow(element)) {
        const { snapOffset, snapLines: _snapLines } = snapLinearElementPoint(
          app.scene.getNonDeletedElements(),
          element,
          points.length - 1,
          { x: effectiveGridX, y: effectiveGridY },
          app,
          event,
          elementsMap,
          { includeSelfPoints: true },
        );

        snapLines = _snapLines;

        if (_snapLines.length > 0 && shouldRotateWithDiscreteAngle(event)) {
          const angleLine = line<GlobalPoint>(
            pointFrom(effectiveGridX, effectiveGridY),
            pointFrom(lastCommittedPointCoords[0], lastCommittedPointCoords[1]),
          );

          const firstSnapLine = _snapLines[0];
          if (
            firstSnapLine.type === "points" &&
            firstSnapLine.points.length > 1
          ) {
            const snapLine = line(
              firstSnapLine.points[0],
              firstSnapLine.points[1],
            );
            const intersection = linesIntersectAt<GlobalPoint>(
              angleLine,
              snapLine,
            );

            if (intersection) {
              dxFromLastCommitted =
                intersection[0] - lastCommittedPointCoords[0];
              dyFromLastCommitted =
                intersection[1] - lastCommittedPointCoords[1];

              const furthestPoint = firstSnapLine.points.reduce(
                (furthest, point) => {
                  const distance = pointDistance(intersection, point);
                  if (distance > furthest.distance) {
                    return { point, distance };
                  }
                  return furthest;
                },
                {
                  point: firstSnapLine.points[0],
                  distance: pointDistance(
                    intersection,
                    firstSnapLine.points[0],
                  ),
                },
              );

              firstSnapLine.points = [furthestPoint.point, intersection];
              snapLines = [firstSnapLine];
            }
          } else {
            snapLines = [];
          }
        } else if (_snapLines.length > 0) {
          const snappedGridX = effectiveGridX + snapOffset.x;
          const snappedGridY = effectiveGridY + snapOffset.y;
          dxFromLastCommitted = snappedGridX - lastCommittedPointCoords[0];
          dyFromLastCommitted = snappedGridY - lastCommittedPointCoords[1];
        } else {
          snapLines = [];
        }
      }

      const [rotatedX, rotatedY] = pointRotateRads(
        pointFrom(dxFromLastCommitted, dyFromLastCommitted),
        pointFrom(0, 0),
        -element.angle as Radians,
      );

      newPoint = pointFrom(
        lastCommittedX + rotatedX,
        lastCommittedY + rotatedY,
      );
    } else {
      const originalPointerX =
        scenePointerX - appState.editingLinearElement.pointerOffset.x;
      const originalPointerY =
        scenePointerY - appState.editingLinearElement.pointerOffset.y;

      const { snapOffset, snapLines: snappingLines } = snapLinearElementPoint(
        app.scene.getNonDeletedElements(),
        element,
        points.length - 1,
        { x: originalPointerX, y: originalPointerY },
        app,
        event,
        elementsMap,
        { includeSelfPoints: true },
      );

      snapLines = snappingLines;

      const snappedPointerX = originalPointerX + snapOffset.x;
      const snappedPointerY = originalPointerY + snapOffset.y;

      newPoint = LinearElementEditor.createPointAt(
        element,
        elementsMap,
        snappedPointerX,
        snappedPointerY,
        event[KEYS.CTRL_OR_CMD] || isElbowArrow(element)
          ? null
          : app.getEffectiveGridSize(),
      );
    }

    if (lastPoint === lastUncommittedPoint) {
      LinearElementEditor.movePoints(
        element,
        app.scene,
        new Map([
          [
            points.length - 1,
            {
              point: newPoint,
            },
          ],
        ]),
      );
    } else {
      LinearElementEditor.addPoints(element, app.scene, [newPoint]);
    }

    return {
      ...appState.editingLinearElement,
      lastUncommittedPoint: element.points[element.points.length - 1],
      snapLines,
    };
  }

  /** scene coords */
  static getPointGlobalCoordinates(
    element: NonDeleted<ExcalidrawLinearElement>,
    p: LocalPoint,
    elementsMap: ElementsMap,
  ): GlobalPoint {
    const [x1, y1, x2, y2] = getElementAbsoluteCoords(element, elementsMap);
    const cx = (x1 + x2) / 2;
    const cy = (y1 + y2) / 2;

    const { x, y } = element;
    return pointRotateRads(
      pointFrom(x + p[0], y + p[1]),
      pointFrom(cx, cy),
      element.angle,
    );
  }

  /** scene coords */
  static getPointsGlobalCoordinates(
    element: NonDeleted<ExcalidrawLinearElement>,
    elementsMap: ElementsMap,
  ): GlobalPoint[] {
    const [x1, y1, x2, y2] = getElementAbsoluteCoords(element, elementsMap);
    const cx = (x1 + x2) / 2;
    const cy = (y1 + y2) / 2;
    return element.points.map((p) => {
      const { x, y } = element;
      return pointRotateRads(
        pointFrom(x + p[0], y + p[1]),
        pointFrom(cx, cy),
        element.angle,
      );
    });
  }

  static getPointAtIndexGlobalCoordinates(
    element: NonDeleted<ExcalidrawLinearElement>,

    indexMaybeFromEnd: number, // -1 for last element
    elementsMap: ElementsMap,
  ): GlobalPoint {
    const index =
      indexMaybeFromEnd < 0
        ? element.points.length + indexMaybeFromEnd
        : indexMaybeFromEnd;
    const [x1, y1, x2, y2] = getElementAbsoluteCoords(element, elementsMap);
    const cx = (x1 + x2) / 2;
    const cy = (y1 + y2) / 2;
    const p = element.points[index];
    const { x, y } = element;

    return p
      ? pointRotateRads(
          pointFrom(x + p[0], y + p[1]),
          pointFrom(cx, cy),
          element.angle,
        )
      : pointRotateRads(pointFrom(x, y), pointFrom(cx, cy), element.angle);
  }

  static pointFromAbsoluteCoords(
    element: NonDeleted<ExcalidrawLinearElement>,
    absoluteCoords: GlobalPoint,
    elementsMap: ElementsMap,
  ): LocalPoint {
    if (isElbowArrow(element)) {
      // No rotation for elbow arrows
      return pointFrom(
        absoluteCoords[0] - element.x,
        absoluteCoords[1] - element.y,
      );
    }

    const [x1, y1, x2, y2] = getElementAbsoluteCoords(element, elementsMap);
    const cx = (x1 + x2) / 2;
    const cy = (y1 + y2) / 2;
    const [x, y] = pointRotateRads(
      pointFrom(absoluteCoords[0], absoluteCoords[1]),
      pointFrom(cx, cy),
      -element.angle as Radians,
    );
    return pointFrom(x - element.x, y - element.y);
  }

  static getPointIndexUnderCursor(
    element: NonDeleted<ExcalidrawLinearElement>,
    elementsMap: ElementsMap,
    zoom: AppState["zoom"],
    x: number,
    y: number,
  ) {
    const pointHandles = LinearElementEditor.getPointsGlobalCoordinates(
      element,
      elementsMap,
    );
    let idx = pointHandles.length;
    // loop from right to left because points on the right are rendered over
    // points on the left, thus should take precedence when clicking, if they
    // overlap
    while (--idx > -1) {
      const p = pointHandles[idx];
      if (
        pointDistance(pointFrom(x, y), pointFrom(p[0], p[1])) * zoom.value <
        // +1px to account for outline stroke
        LinearElementEditor.POINT_HANDLE_SIZE + 1
      ) {
        return idx;
      }
    }
    return -1;
  }

  static createPointAt(
    element: NonDeleted<ExcalidrawLinearElement>,
    elementsMap: ElementsMap,
    scenePointerX: number,
    scenePointerY: number,
    gridSize: NullableGridSize,
  ): LocalPoint {
    const pointerOnGrid = getGridPoint(scenePointerX, scenePointerY, gridSize);
    const [x1, y1, x2, y2] = getElementAbsoluteCoords(element, elementsMap);
    const cx = (x1 + x2) / 2;
    const cy = (y1 + y2) / 2;
    const [rotatedX, rotatedY] = pointRotateRads(
      pointFrom(pointerOnGrid[0], pointerOnGrid[1]),
      pointFrom(cx, cy),
      -element.angle as Radians,
    );

    return pointFrom(rotatedX - element.x, rotatedY - element.y);
  }

  /**
   * Normalizes line points so that the start point is at [0,0]. This is
   * expected in various parts of the codebase.
   *
   * Also returns normalized x and y coords to account for the normalization
   * of the points.
   */
  static getNormalizeElementPointsAndCoords(element: ExcalidrawLinearElement) {
    const { points, offsetX, offsetY } = getNormalizedPoints(element);

    return {
      points,
      x: element.x + offsetX,
      y: element.y + offsetY,
    };
  }

  // element-mutating methods
  // ---------------------------------------------------------------------------
  static duplicateSelectedPoints(appState: AppState, scene: Scene): AppState {
    invariant(
      appState.editingLinearElement,
      "Not currently editing a linear element",
    );

    const elementsMap = scene.getNonDeletedElementsMap();
    const { selectedPointsIndices, elementId } = appState.editingLinearElement;
    const element = LinearElementEditor.getElement(elementId, elementsMap);

    invariant(
      element,
      "The linear element does not exist in the provided Scene",
    );
    invariant(
      selectedPointsIndices != null,
      "There are no selected points to duplicate",
    );

    const { points } = element;

    const nextSelectedIndices: number[] = [];

    let pointAddedToEnd = false;
    let indexCursor = -1;
    const nextPoints = points.reduce((acc: LocalPoint[], p, index) => {
      ++indexCursor;
      acc.push(p);

      const isSelected = selectedPointsIndices.includes(index);
      if (isSelected) {
        const nextPoint = points[index + 1];

        if (!nextPoint) {
          pointAddedToEnd = true;
        }
        acc.push(
          nextPoint
            ? pointFrom((p[0] + nextPoint[0]) / 2, (p[1] + nextPoint[1]) / 2)
            : pointFrom(p[0], p[1]),
        );

        nextSelectedIndices.push(indexCursor + 1);
        ++indexCursor;
      }

      return acc;
    }, []);

    scene.mutateElement(element, { points: nextPoints });

    // temp hack to ensure the line doesn't move when adding point to the end,
    // potentially expanding the bounding box
    if (pointAddedToEnd) {
      const lastPoint = element.points[element.points.length - 1];
      LinearElementEditor.movePoints(
        element,
        scene,
        new Map([
          [
            element.points.length - 1,
            { point: pointFrom(lastPoint[0] + 30, lastPoint[1] + 30) },
          ],
        ]),
      );
    }

    return {
      ...appState,
      editingLinearElement: {
        ...appState.editingLinearElement,
        selectedPointsIndices: nextSelectedIndices,
      },
    };
  }

  static deletePoints(
    element: NonDeleted<ExcalidrawLinearElement>,
    app: AppClassProperties,
    pointIndices: readonly number[],
  ) {
    const isUncommittedPoint =
      app.state.editingLinearElement?.lastUncommittedPoint ===
      element.points[element.points.length - 1];

    const nextPoints = element.points.filter((_, idx) => {
      return !pointIndices.includes(idx);
    });

    const isPolygon = isLineElement(element) && element.polygon;

    // keep polygon intact if deleting start/end point or uncommitted point
    if (
      isPolygon &&
      (isUncommittedPoint ||
        pointIndices.includes(0) ||
        pointIndices.includes(element.points.length - 1))
    ) {
      nextPoints[0] = pointFrom(
        nextPoints[nextPoints.length - 1][0],
        nextPoints[nextPoints.length - 1][1],
      );
    }

    const {
      points: normalizedPoints,
      offsetX,
      offsetY,
    } = getNormalizedPoints({ points: nextPoints });

    LinearElementEditor._updatePoints(
      element,
      app.scene,
      normalizedPoints,
      offsetX,
      offsetY,
    );
  }

  static addPoints(
    element: NonDeleted<ExcalidrawLinearElement>,
    scene: Scene,
    addedPoints: LocalPoint[],
  ) {
    const nextPoints = [...element.points, ...addedPoints];

    if (isLineElement(element) && element.polygon) {
      nextPoints[0] = pointFrom(
        nextPoints[nextPoints.length - 1][0],
        nextPoints[nextPoints.length - 1][1],
      );
    }

    const {
      points: normalizedPoints,
      offsetX,
      offsetY,
    } = getNormalizedPoints({ points: nextPoints });

    LinearElementEditor._updatePoints(
      element,
      scene,
      normalizedPoints,
      offsetX,
      offsetY,
    );
  }

  static movePoints(
    element: NonDeleted<ExcalidrawLinearElement>,
    scene: Scene,
    pointUpdates: PointsPositionUpdates,
    otherUpdates?: {
      startBinding?: PointBinding | null;
      endBinding?: PointBinding | null;
    },
  ) {
    const { points } = element;

    // if polygon, move start and end points together
    if (isLineElement(element) && element.polygon) {
      const firstPointUpdate = pointUpdates.get(0);
      const lastPointUpdate = pointUpdates.get(points.length - 1);

      if (firstPointUpdate) {
        pointUpdates.set(points.length - 1, {
          point: pointFrom(
            firstPointUpdate.point[0],
            firstPointUpdate.point[1],
          ),
          isDragging: firstPointUpdate.isDragging,
        });
      } else if (lastPointUpdate) {
        pointUpdates.set(0, {
          point: pointFrom(lastPointUpdate.point[0], lastPointUpdate.point[1]),
          isDragging: lastPointUpdate.isDragging,
        });
      }
    }

    // in case we're moving start point, instead of modifying its position
    // which would break the invariant of it being at [0,0], we move
    // all the other points in the opposite direction by delta to
    // offset it. We do the same with actual element.x/y position, so
    // this hacks are completely transparent to the user.

    const updatedOriginPoint =
      pointUpdates.get(0)?.point ?? pointFrom<LocalPoint>(0, 0);

    const [offsetX, offsetY] = updatedOriginPoint;

    const nextPoints = isElbowArrow(element)
      ? [
          pointUpdates.get(0)?.point ?? points[0],
          pointUpdates.get(points.length - 1)?.point ??
            points[points.length - 1],
        ]
      : points.map((p, idx) => {
          const current = pointUpdates.get(idx)?.point ?? p;

          return pointFrom<LocalPoint>(
            current[0] - offsetX,
            current[1] - offsetY,
          );
        });

    LinearElementEditor._updatePoints(
      element,
      scene,
      nextPoints,
      offsetX,
      offsetY,
      otherUpdates,
      {
        isDragging: Array.from(pointUpdates.values()).some((t) => t.isDragging),
      },
    );
  }

  static shouldAddMidpoint(
    linearElementEditor: LinearElementEditor,
    pointerCoords: PointerCoords,
    appState: AppState,
    elementsMap: ElementsMap,
  ) {
    const element = LinearElementEditor.getElement(
      linearElementEditor.elementId,
      elementsMap,
    );

    // Elbow arrows don't allow midpoints
    if (element && isElbowArrow(element)) {
      return false;
    }

    if (!element) {
      return false;
    }

    const { segmentMidpoint } = linearElementEditor.pointerDownState;

    if (
      segmentMidpoint.added ||
      segmentMidpoint.value === null ||
      segmentMidpoint.index === null ||
      linearElementEditor.pointerDownState.origin === null
    ) {
      return false;
    }

    const origin = linearElementEditor.pointerDownState.origin!;
    const dist = pointDistance(
      pointFrom(origin.x, origin.y),
      pointFrom(pointerCoords.x, pointerCoords.y),
    );
    if (
      !appState.editingLinearElement &&
      dist < DRAGGING_THRESHOLD / appState.zoom.value
    ) {
      return false;
    }
    return true;
  }

  static addMidpoint(
    linearElementEditor: LinearElementEditor,
    pointerCoords: PointerCoords,
    app: AppClassProperties,
    snapToGrid: boolean,
    scene: Scene,
  ) {
    const elementsMap = scene.getNonDeletedElementsMap();
    const element = LinearElementEditor.getElement(
      linearElementEditor.elementId,
      elementsMap,
    );
    if (!element) {
      return;
    }
    const { segmentMidpoint } = linearElementEditor.pointerDownState;
    const ret: {
      pointerDownState: LinearElementEditor["pointerDownState"];
      selectedPointsIndices: LinearElementEditor["selectedPointsIndices"];
    } = {
      pointerDownState: linearElementEditor.pointerDownState,
      selectedPointsIndices: linearElementEditor.selectedPointsIndices,
    };

    const midpoint = LinearElementEditor.createPointAt(
      element,
      elementsMap,
      pointerCoords.x,
      pointerCoords.y,
      snapToGrid && !isElbowArrow(element) ? app.getEffectiveGridSize() : null,
    );
    const points = [
      ...element.points.slice(0, segmentMidpoint.index!),
      midpoint,
      ...element.points.slice(segmentMidpoint.index!),
    ];

    scene.mutateElement(element, { points });

    ret.pointerDownState = {
      ...linearElementEditor.pointerDownState,
      segmentMidpoint: {
        ...linearElementEditor.pointerDownState.segmentMidpoint,
        added: true,
      },
      lastClickedPoint: segmentMidpoint.index!,
    };
    ret.selectedPointsIndices = [segmentMidpoint.index!];
    return ret;
  }

  private static _updatePoints(
    element: NonDeleted<ExcalidrawLinearElement>,
    scene: Scene,
    nextPoints: readonly LocalPoint[],
    offsetX: number,
    offsetY: number,
    otherUpdates?: {
      startBinding?: PointBinding | null;
      endBinding?: PointBinding | null;
    },
    options?: {
      isDragging?: boolean;
      zoom?: AppState["zoom"];
      sceneElementsMap?: NonDeletedSceneElementsMap;
    },
  ) {
    if (isElbowArrow(element)) {
      const updates: {
        startBinding?: FixedPointBinding | null;
        endBinding?: FixedPointBinding | null;
        points?: LocalPoint[];
      } = {};
      if (otherUpdates?.startBinding !== undefined) {
        updates.startBinding =
          otherUpdates.startBinding !== null &&
          isFixedPointBinding(otherUpdates.startBinding)
            ? otherUpdates.startBinding
            : null;
      }
      if (otherUpdates?.endBinding !== undefined) {
        updates.endBinding =
          otherUpdates.endBinding !== null &&
          isFixedPointBinding(otherUpdates.endBinding)
            ? otherUpdates.endBinding
            : null;
      }

      updates.points = Array.from(nextPoints);

      scene.mutateElement(element, updates, {
        informMutation: true,
        isDragging: options?.isDragging ?? false,
      });
    } else {
      // TODO do we need to get precise coords here just to calc centers?
      const nextCoords = getElementPointsCoords(element, nextPoints);
      const prevCoords = getElementPointsCoords(element, element.points);
      const nextCenterX = (nextCoords[0] + nextCoords[2]) / 2;
      const nextCenterY = (nextCoords[1] + nextCoords[3]) / 2;
      const prevCenterX = (prevCoords[0] + prevCoords[2]) / 2;
      const prevCenterY = (prevCoords[1] + prevCoords[3]) / 2;
      const dX = prevCenterX - nextCenterX;
      const dY = prevCenterY - nextCenterY;
      const rotatedOffset = pointRotateRads(
        pointFrom(offsetX, offsetY),
        pointFrom(dX, dY),
        element.angle,
      );
      scene.mutateElement(element, {
        ...otherUpdates,
        points: nextPoints,
        x: element.x + rotatedOffset[0],
        y: element.y + rotatedOffset[1],
      });
    }
  }

  private static _getShiftLockedDelta(
    element: NonDeleted<ExcalidrawLinearElement>,
    elementsMap: ElementsMap,
    referencePoint: LocalPoint,
    scenePointer: GlobalPoint,
    gridSize: NullableGridSize,
    customLineAngle?: number,
  ) {
    const referencePointCoords = LinearElementEditor.getPointGlobalCoordinates(
      element,
      referencePoint,
      elementsMap,
    );

    if (isElbowArrow(element)) {
      return [
        scenePointer[0] - referencePointCoords[0],
        scenePointer[1] - referencePointCoords[1],
      ];
    }

    const [gridX, gridY] = getGridPoint(
      scenePointer[0],
      scenePointer[1],
      gridSize,
    );

    const { width, height } = getLockedLinearCursorAlignSize(
      referencePointCoords[0],
      referencePointCoords[1],
      gridX,
      gridY,
      customLineAngle,
    );

    return pointRotateRads(
      pointFrom(width, height),
      pointFrom(0, 0),
      -element.angle as Radians,
    );
  }

  static getBoundTextElementPosition = (
    element: ExcalidrawLinearElement,
    boundTextElement: ExcalidrawTextElementWithContainer,
    elementsMap: ElementsMap,
  ): { x: number; y: number } => {
    const points = LinearElementEditor.getPointsGlobalCoordinates(
      element,
      elementsMap,
    );
    if (points.length < 2) {
      mutateElement(boundTextElement, elementsMap, { isDeleted: true });
    }
    let x = 0;
    let y = 0;
    if (element.points.length % 2 === 1) {
      const index = Math.floor(element.points.length / 2);
      const midPoint = LinearElementEditor.getPointGlobalCoordinates(
        element,
        element.points[index],
        elementsMap,
      );
      x = midPoint[0] - boundTextElement.width / 2;
      y = midPoint[1] - boundTextElement.height / 2;
    } else {
      const index = element.points.length / 2 - 1;
      const midSegmentMidpoint = LinearElementEditor.getSegmentMidPoint(
        element,
        index + 1,
      );

      x = midSegmentMidpoint[0] - boundTextElement.width / 2;
      y = midSegmentMidpoint[1] - boundTextElement.height / 2;
    }
    return { x, y };
  };

  static getMinMaxXYWithBoundText = (
    element: ExcalidrawLinearElement,
    elementsMap: ElementsMap,
    elementBounds: Bounds,
    boundTextElement: ExcalidrawTextElementWithContainer,
  ): [number, number, number, number, number, number] => {
    let [x1, y1, x2, y2] = elementBounds;
    const cx = (x1 + x2) / 2;
    const cy = (y1 + y2) / 2;
    const { x: boundTextX1, y: boundTextY1 } =
      LinearElementEditor.getBoundTextElementPosition(
        element,
        boundTextElement,
        elementsMap,
      );
    const boundTextX2 = boundTextX1 + boundTextElement.width;
    const boundTextY2 = boundTextY1 + boundTextElement.height;
    const centerPoint = pointFrom(cx, cy);

    const topLeftRotatedPoint = pointRotateRads(
      pointFrom(x1, y1),
      centerPoint,
      element.angle,
    );
    const topRightRotatedPoint = pointRotateRads(
      pointFrom(x2, y1),
      centerPoint,
      element.angle,
    );

    const counterRotateBoundTextTopLeft = pointRotateRads(
      pointFrom(boundTextX1, boundTextY1),
      centerPoint,
      -element.angle as Radians,
    );
    const counterRotateBoundTextTopRight = pointRotateRads(
      pointFrom(boundTextX2, boundTextY1),
      centerPoint,
      -element.angle as Radians,
    );
    const counterRotateBoundTextBottomLeft = pointRotateRads(
      pointFrom(boundTextX1, boundTextY2),
      centerPoint,
      -element.angle as Radians,
    );
    const counterRotateBoundTextBottomRight = pointRotateRads(
      pointFrom(boundTextX2, boundTextY2),
      centerPoint,
      -element.angle as Radians,
    );

    if (
      topLeftRotatedPoint[0] < topRightRotatedPoint[0] &&
      topLeftRotatedPoint[1] >= topRightRotatedPoint[1]
    ) {
      x1 = Math.min(x1, counterRotateBoundTextBottomLeft[0]);
      x2 = Math.max(
        x2,
        Math.max(
          counterRotateBoundTextTopRight[0],
          counterRotateBoundTextBottomRight[0],
        ),
      );
      y1 = Math.min(y1, counterRotateBoundTextTopLeft[1]);

      y2 = Math.max(y2, counterRotateBoundTextBottomRight[1]);
    } else if (
      topLeftRotatedPoint[0] >= topRightRotatedPoint[0] &&
      topLeftRotatedPoint[1] > topRightRotatedPoint[1]
    ) {
      x1 = Math.min(x1, counterRotateBoundTextBottomRight[0]);
      x2 = Math.max(
        x2,
        Math.max(
          counterRotateBoundTextTopLeft[0],
          counterRotateBoundTextTopRight[0],
        ),
      );
      y1 = Math.min(y1, counterRotateBoundTextBottomLeft[1]);

      y2 = Math.max(y2, counterRotateBoundTextTopRight[1]);
    } else if (topLeftRotatedPoint[0] >= topRightRotatedPoint[0]) {
      x1 = Math.min(x1, counterRotateBoundTextTopRight[0]);
      x2 = Math.max(x2, counterRotateBoundTextBottomLeft[0]);
      y1 = Math.min(y1, counterRotateBoundTextBottomRight[1]);

      y2 = Math.max(y2, counterRotateBoundTextTopLeft[1]);
    } else if (topLeftRotatedPoint[1] <= topRightRotatedPoint[1]) {
      x1 = Math.min(
        x1,
        Math.min(
          counterRotateBoundTextTopRight[0],
          counterRotateBoundTextTopLeft[0],
        ),
      );

      x2 = Math.max(x2, counterRotateBoundTextBottomRight[0]);
      y1 = Math.min(y1, counterRotateBoundTextTopRight[1]);
      y2 = Math.max(y2, counterRotateBoundTextBottomLeft[1]);
    }

    return [x1, y1, x2, y2, cx, cy];
  };

  static getElementAbsoluteCoords = (
    element: ExcalidrawLinearElement,
    elementsMap: ElementsMap,
    includeBoundText: boolean = false,
  ): [number, number, number, number, number, number] => {
    let coords: [number, number, number, number, number, number];
    let x1;
    let y1;
    let x2;
    let y2;
    if (element.points.length < 2 || !ShapeCache.get(element)) {
      // XXX this is just a poor estimate and not very useful
      const { minX, minY, maxX, maxY } = element.points.reduce(
        (limits, [x, y]) => {
          limits.minY = Math.min(limits.minY, y);
          limits.minX = Math.min(limits.minX, x);

          limits.maxX = Math.max(limits.maxX, x);
          limits.maxY = Math.max(limits.maxY, y);

          return limits;
        },
        { minX: Infinity, minY: Infinity, maxX: -Infinity, maxY: -Infinity },
      );
      x1 = minX + element.x;
      y1 = minY + element.y;
      x2 = maxX + element.x;
      y2 = maxY + element.y;
    } else {
      const shape = ShapeCache.generateElementShape(element, null);

      // first element is always the curve
      const ops = getCurvePathOps(shape[0]);

      const [minX, minY, maxX, maxY] = getMinMaxXYFromCurvePathOps(ops);
      x1 = minX + element.x;
      y1 = minY + element.y;
      x2 = maxX + element.x;
      y2 = maxY + element.y;
    }
    const cx = (x1 + x2) / 2;
    const cy = (y1 + y2) / 2;
    coords = [x1, y1, x2, y2, cx, cy];

    if (!includeBoundText) {
      return coords;
    }
    const boundTextElement = getBoundTextElement(element, elementsMap);
    if (boundTextElement) {
      coords = LinearElementEditor.getMinMaxXYWithBoundText(
        element,
        elementsMap,
        [x1, y1, x2, y2],
        boundTextElement,
      );
    }

    return coords;
  };

  static moveFixedSegment(
    linearElement: LinearElementEditor,
    index: number,
    x: number,
    y: number,
    scene: Scene,
  ): LinearElementEditor {
    const elementsMap = scene.getNonDeletedElementsMap();
    const element = LinearElementEditor.getElement(
      linearElement.elementId,
      elementsMap,
    );

    if (!element || !isElbowArrow(element)) {
      return linearElement;
    }

    if (index && index > 0 && index < element.points.length) {
      const isHorizontal = headingIsHorizontal(
        vectorToHeading(
          vectorFromPoint(element.points[index], element.points[index - 1]),
        ),
      );

      const fixedSegments = (element.fixedSegments ?? []).reduce(
        (segments, s) => {
          segments[s.index] = s;
          return segments;
        },
        {} as Record<number, FixedSegment>,
      );
      fixedSegments[index] = {
        index,
        start: pointFrom<LocalPoint>(
          !isHorizontal ? x - element.x : element.points[index - 1][0],
          isHorizontal ? y - element.y : element.points[index - 1][1],
        ),
        end: pointFrom<LocalPoint>(
          !isHorizontal ? x - element.x : element.points[index][0],
          isHorizontal ? y - element.y : element.points[index][1],
        ),
      };
      const nextFixedSegments = Object.values(fixedSegments).sort(
        (a, b) => a.index - b.index,
      );

      const offset = nextFixedSegments
        .map((segment) => segment.index)
        .reduce((count, idx) => (idx < index ? count + 1 : count), 0);

      scene.mutateElement(element, {
        fixedSegments: nextFixedSegments,
      });

      const point = pointFrom<GlobalPoint>(
        element.x +
          (element.fixedSegments![offset].start[0] +
            element.fixedSegments![offset].end[0]) /
            2,
        element.y +
          (element.fixedSegments![offset].start[1] +
            element.fixedSegments![offset].end[1]) /
            2,
      );

      return {
        ...linearElement,
        segmentMidPointHoveredCoords: point,
        pointerDownState: {
          ...linearElement.pointerDownState,
          segmentMidpoint: {
            added: false,
            index: element.fixedSegments![offset].index,
            value: point,
          },
        },
      };
    }

    return linearElement;
  }

  static deleteFixedSegment(
    element: ExcalidrawElbowArrowElement,
    scene: Scene,
    index: number,
  ): void {
    scene.mutateElement(element, {
      fixedSegments: element.fixedSegments?.filter(
        (segment) => segment.index !== index,
      ),
    });
  }
}

const normalizeSelectedPoints = (
  points: (number | null)[],
): number[] | null => {
  let nextPoints = [
    ...new Set(points.filter((p) => p !== null && p !== -1)),
  ] as number[];
  nextPoints = nextPoints.sort((a, b) => a - b);
  return nextPoints.length ? nextPoints : null;
};<|MERGE_RESOLUTION|>--- conflicted
+++ resolved
@@ -7,13 +7,10 @@
   type LocalPoint,
   pointDistance,
   vectorFromPoint,
-<<<<<<< HEAD
   line,
   linesIntersectAt,
-=======
   curveLength,
   curvePointAtLength,
->>>>>>> c1415004
 } from "@excalidraw/math";
 
 import { getCurvePathOps } from "@excalidraw/utils/shape";
@@ -29,18 +26,12 @@
 } from "@excalidraw/common";
 
 import {
-<<<<<<< HEAD
-  type SnapLine,
-  snapLinearElementPoint,
-} from "@excalidraw/element/snapping";
-
-import { ShapeCache, type Store } from "@excalidraw/element";
-=======
   deconstructLinearOrFreeDrawElement,
   isPathALoop,
+  snapLinearElementPoint,
+  type SnapLine,
   type Store,
 } from "@excalidraw/element";
->>>>>>> c1415004
 
 import type { Radians } from "@excalidraw/math";
 
@@ -76,18 +67,7 @@
   isFixedPointBinding,
 } from "./typeChecks";
 
-<<<<<<< HEAD
-import {
-  isPathALoop,
-  getBezierCurveLength,
-  getControlPointsForBezierCurve,
-  mapIntervalToBezierT,
-  getBezierXY,
-  toggleLinePolygonState,
-} from "./shapes";
-=======
 import { ShapeCache, toggleLinePolygonState } from "./shape";
->>>>>>> c1415004
 
 import { getLockedLinearCursorAlignSize } from "./sizeHelpers";
 
@@ -173,7 +153,6 @@
   public readonly segmentMidPointHoveredCoords: GlobalPoint | null;
   public readonly elbowed: boolean;
   public readonly customLineAngle: number | null;
-  public readonly snapLines: readonly SnapLine[];
 
   constructor(
     element: NonDeleted<ExcalidrawLinearElement>,
@@ -212,7 +191,6 @@
     this.segmentMidPointHoveredCoords = null;
     this.elbowed = isElbowArrow(element) && element.elbowed;
     this.customLineAngle = null;
-    this.snapLines = [];
   }
 
   // ---------------------------------------------------------------------------
@@ -399,7 +377,7 @@
 
         if (!isElbowArrow(element)) {
           const { snapOffset, snapLines } = snapLinearElementPoint(
-            scene.getNonDeletedElements(),
+            app.scene.getNonDeletedElements(),
             element,
             lastClickedPoint,
             { x: effectiveGridX, y: effectiveGridY },
@@ -496,7 +474,7 @@
           scenePointerY - linearElementEditor.pointerOffset.y;
 
         const { snapOffset, snapLines } = snapLinearElementPoint(
-          scene.getNonDeletedElements(),
+          app.scene.getNonDeletedElements(),
           element,
           lastClickedPoint,
           { x: originalPointerX, y: originalPointerY },
@@ -613,7 +591,6 @@
                 elementsMap,
               )
             : null,
-        snapLines: _snapLines,
         hoverPointIndex:
           lastClickedPoint === 0 ||
           lastClickedPoint === element.points.length - 1
@@ -630,6 +607,7 @@
           : null,
         selectedLinearElement: newLinearElementEditor,
         suggestedBindings,
+        snapLines: _snapLines,
       };
     }
 
@@ -1167,7 +1145,10 @@
     scenePointerX: number,
     scenePointerY: number,
     app: AppClassProperties,
-  ): LinearElementEditor | null {
+  ): {
+    linearElementEditor: LinearElementEditor;
+    snapLines: readonly SnapLine[];
+  } | null {
     const appState = app.state;
     if (!appState.editingLinearElement) {
       return null;
@@ -1176,7 +1157,10 @@
     const elementsMap = app.scene.getNonDeletedElementsMap();
     const element = LinearElementEditor.getElement(elementId, elementsMap);
     if (!element) {
-      return appState.editingLinearElement;
+      return {
+        linearElementEditor: appState.editingLinearElement,
+        snapLines: appState.snapLines,
+      };
     }
 
     const { points } = element;
@@ -1187,8 +1171,12 @@
         LinearElementEditor.deletePoints(element, app, [points.length - 1]);
       }
       return {
-        ...appState.editingLinearElement,
-        lastUncommittedPoint: null,
+        linearElementEditor: {
+          ...appState.editingLinearElement,
+          lastUncommittedPoint: null,
+          isDragging: false,
+          pointerOffset: { x: 0, y: 0 },
+        },
         snapLines: [],
       };
     }
@@ -1364,8 +1352,10 @@
     }
 
     return {
-      ...appState.editingLinearElement,
-      lastUncommittedPoint: element.points[element.points.length - 1],
+      linearElementEditor: {
+        ...appState.editingLinearElement,
+        lastUncommittedPoint: element.points[element.points.length - 1],
+      },
       snapLines,
     };
   }
