import {
  pointCenter,
  pointFrom,
  pointRotateRads,
  pointsEqual,
  type GlobalPoint,
  type LocalPoint,
  pointDistance,
  vectorFromPoint,
  line,
  linesIntersectAt,
  curveLength,
  curvePointAtLength,
} from "@excalidraw/math";

import { getCurvePathOps } from "@excalidraw/utils/shape";

import {
  DRAGGING_THRESHOLD,
  KEYS,
  shouldRotateWithDiscreteAngle,
  getGridPoint,
  invariant,
  tupleToCoors,
  viewportCoordsToSceneCoords,
} from "@excalidraw/common";

import {
  deconstructLinearOrFreeDrawElement,
  isPathALoop,
  snapLinearElementPoint,
  type SnapLine,
  type Store,
} from "@excalidraw/element";

import type { Radians } from "@excalidraw/math";

import type {
  AppState,
  PointerCoords,
  InteractiveCanvasAppState,
  AppClassProperties,
  NullableGridSize,
  Zoom,
} from "@excalidraw/excalidraw/types";

import type { Mutable } from "@excalidraw/common/utility-types";

import {
  bindOrUnbindLinearElement,
  getHoveredElementForBinding,
  isBindingEnabled,
  maybeSuggestBindingsForLinearElementAtCoords,
} from "./binding";
import {
  getElementAbsoluteCoords,
  getElementPointsCoords,
  getMinMaxXYFromCurvePathOps,
} from "./bounds";

import { headingIsHorizontal, vectorToHeading } from "./heading";
import { mutateElement } from "./mutateElement";
import { getBoundTextElement, handleBindTextResize } from "./textElement";
import {
  isBindingElement,
  isElbowArrow,
  isFixedPointBinding,
} from "./typeChecks";

import { ShapeCache, toggleLinePolygonState } from "./shape";

import { getLockedLinearCursorAlignSize } from "./sizeHelpers";

import { isLineElement } from "./typeChecks";

import type { Scene } from "./Scene";

import type { Bounds } from "./bounds";
import type {
  NonDeleted,
  ExcalidrawLinearElement,
  ExcalidrawElement,
  PointBinding,
  ExcalidrawBindableElement,
  ExcalidrawTextElementWithContainer,
  ElementsMap,
  NonDeletedSceneElementsMap,
  FixedPointBinding,
  FixedSegment,
  ExcalidrawElbowArrowElement,
  PointsPositionUpdates,
} from "./types";

/**
 * Normalizes line points so that the start point is at [0,0]. This is
 * expected in various parts of the codebase.
 *
 * Also returns the offsets - [0,0] if no normalization needed.
 *
 * @private
 */
const getNormalizedPoints = ({
  points,
}: {
  points: ExcalidrawLinearElement["points"];
}): {
  points: LocalPoint[];
  offsetX: number;
  offsetY: number;
} => {
  const offsetX = points[0][0];
  const offsetY = points[0][1];

  return {
    points: points.map((p) => {
      return pointFrom(p[0] - offsetX, p[1] - offsetY);
    }),
    offsetX,
    offsetY,
  };
};

export class LinearElementEditor {
  public readonly elementId: ExcalidrawElement["id"] & {
    _brand: "excalidrawLinearElementId";
  };
  /** indices */
  public readonly selectedPointsIndices: readonly number[] | null;

  public readonly pointerDownState: Readonly<{
    prevSelectedPointsIndices: readonly number[] | null;
    /** index */
    lastClickedPoint: number;
    lastClickedIsEndPoint: boolean;
    origin: Readonly<{ x: number; y: number }> | null;
    segmentMidpoint: {
      value: GlobalPoint | null;
      index: number | null;
      added: boolean;
    };
  }>;

  /** whether you're dragging a point */
  public readonly isDragging: boolean;
  public readonly lastUncommittedPoint: LocalPoint | null;
  public readonly pointerOffset: Readonly<{ x: number; y: number }>;
  public readonly startBindingElement:
    | ExcalidrawBindableElement
    | null
    | "keep";
  public readonly endBindingElement: ExcalidrawBindableElement | null | "keep";
  public readonly hoverPointIndex: number;
  public readonly segmentMidPointHoveredCoords: GlobalPoint | null;
  public readonly elbowed: boolean;
  public readonly customLineAngle: number | null;
  public readonly isEditing: boolean;

  constructor(
    element: NonDeleted<ExcalidrawLinearElement>,
    elementsMap: ElementsMap,
    isEditing: boolean = false,
  ) {
    this.elementId = element.id as string & {
      _brand: "excalidrawLinearElementId";
    };
    if (!pointsEqual(element.points[0], pointFrom(0, 0))) {
      console.error("Linear element is not normalized", Error().stack);
      mutateElement(
        element,
        elementsMap,
        LinearElementEditor.getNormalizeElementPointsAndCoords(element),
      );
    }
    this.selectedPointsIndices = null;
    this.lastUncommittedPoint = null;
    this.isDragging = false;
    this.pointerOffset = { x: 0, y: 0 };
    this.startBindingElement = "keep";
    this.endBindingElement = "keep";
    this.pointerDownState = {
      prevSelectedPointsIndices: null,
      lastClickedPoint: -1,
      lastClickedIsEndPoint: false,
      origin: null,

      segmentMidpoint: {
        value: null,
        index: null,
        added: false,
      },
    };
    this.hoverPointIndex = -1;
    this.segmentMidPointHoveredCoords = null;
    this.elbowed = isElbowArrow(element) && element.elbowed;
    this.customLineAngle = null;
    this.isEditing = isEditing;
  }

  // ---------------------------------------------------------------------------
  // static methods
  // ---------------------------------------------------------------------------

  static POINT_HANDLE_SIZE = 10;

  /**
   * @param id the `elementId` from the instance of this class (so that we can
   *  statically guarantee this method returns an ExcalidrawLinearElement)
   */
  static getElement<T extends ExcalidrawLinearElement>(
    id: InstanceType<typeof LinearElementEditor>["elementId"],
    elementsMap: ElementsMap,
  ): T | null {
    const element = elementsMap.get(id);
    if (element) {
      return element as NonDeleted<T>;
    }
    return null;
  }

  static handleBoxSelection(
    event: PointerEvent,
    appState: AppState,
    setState: React.Component<any, AppState>["setState"],
    elementsMap: NonDeletedSceneElementsMap,
  ) {
    if (
      !appState.selectedLinearElement?.isEditing ||
      !appState.selectionElement
    ) {
      return false;
    }
    const { selectedLinearElement } = appState;
    const { selectedPointsIndices, elementId } = selectedLinearElement;

    const element = LinearElementEditor.getElement(elementId, elementsMap);
    if (!element) {
      return false;
    }

    const [selectionX1, selectionY1, selectionX2, selectionY2] =
      getElementAbsoluteCoords(appState.selectionElement, elementsMap);

    const pointsSceneCoords = LinearElementEditor.getPointsGlobalCoordinates(
      element,
      elementsMap,
    );

    const nextSelectedPoints = pointsSceneCoords
      .reduce((acc: number[], point, index) => {
        if (
          (point[0] >= selectionX1 &&
            point[0] <= selectionX2 &&
            point[1] >= selectionY1 &&
            point[1] <= selectionY2) ||
          (event.shiftKey && selectedPointsIndices?.includes(index))
        ) {
          acc.push(index);
        }

        return acc;
      }, [])
      .filter((index) => {
        if (
          isElbowArrow(element) &&
          index !== 0 &&
          index !== element.points.length - 1
        ) {
          return false;
        }
        return true;
      });

    setState({
      selectedLinearElement: {
        ...selectedLinearElement,
        selectedPointsIndices: nextSelectedPoints.length
          ? nextSelectedPoints
          : null,
      },
    });
  }

  /**
   * @returns whether point was dragged
   */
  static handlePointDragging(
    event: PointerEvent,
    app: AppClassProperties,
    scenePointerX: number,
    scenePointerY: number,
    linearElementEditor: LinearElementEditor,
  ): Pick<AppState, keyof AppState> | null {
    if (!linearElementEditor) {
      return null;
    }
    const { elementId } = linearElementEditor;
    const elementsMap = app.scene.getNonDeletedElementsMap();
    const element = LinearElementEditor.getElement(elementId, elementsMap);
    let customLineAngle = linearElementEditor.customLineAngle;
    if (!element) {
      return null;
    }

    if (
      isElbowArrow(element) &&
      !linearElementEditor.pointerDownState.lastClickedIsEndPoint &&
      linearElementEditor.pointerDownState.lastClickedPoint !== 0
    ) {
      return null;
    }

    const selectedPointsIndices = isElbowArrow(element)
      ? [
          !!linearElementEditor.selectedPointsIndices?.includes(0)
            ? 0
            : undefined,
          !!linearElementEditor.selectedPointsIndices?.find((idx) => idx > 0)
            ? element.points.length - 1
            : undefined,
        ].filter((idx): idx is number => idx !== undefined)
      : linearElementEditor.selectedPointsIndices;
    const lastClickedPoint = isElbowArrow(element)
      ? linearElementEditor.pointerDownState.lastClickedPoint > 0
        ? element.points.length - 1
        : 0
      : linearElementEditor.pointerDownState.lastClickedPoint;

    const draggingPoint = element.points[lastClickedPoint];

    let _snapLines: SnapLine[] = [];

    if (selectedPointsIndices && draggingPoint) {
      if (
        shouldRotateWithDiscreteAngle(event) &&
        selectedPointsIndices.length === 1 &&
        element.points.length > 1
      ) {
        const selectedIndex = selectedPointsIndices[0];
        const referencePoint =
          element.points[selectedIndex === 0 ? 1 : selectedIndex - 1];
        customLineAngle =
          linearElementEditor.customLineAngle ??
          Math.atan2(
            element.points[selectedIndex][1] - referencePoint[1],
            element.points[selectedIndex][0] - referencePoint[0],
          );

        const referencePointCoords =
          LinearElementEditor.getPointGlobalCoordinates(
            element,
            referencePoint,
            elementsMap,
          );

        const [gridX, gridY] = getGridPoint(
          scenePointerX,
          scenePointerY,
          event[KEYS.CTRL_OR_CMD] || isElbowArrow(element)
            ? null
            : app.getEffectiveGridSize(),
        );

        let dxFromReference = gridX - referencePointCoords[0];
        let dyFromReference = gridY - referencePointCoords[1];

        if (shouldRotateWithDiscreteAngle(event)) {
          ({ width: dxFromReference, height: dyFromReference } =
            getLockedLinearCursorAlignSize(
              referencePointCoords[0],
              referencePointCoords[1],
              gridX,
              gridY,
              customLineAngle,
            ));
        }

        const effectiveGridX = referencePointCoords[0] + dxFromReference;
        const effectiveGridY = referencePointCoords[1] + dyFromReference;

        if (!isElbowArrow(element)) {
          const { snapOffset, snapLines } = snapLinearElementPoint(
            app.scene.getNonDeletedElements(),
            element,
            lastClickedPoint,
            pointFrom<GlobalPoint>(effectiveGridX, effectiveGridY),
            app,
            event,
            elementsMap,
            { includeSelfPoints: true },
          );

          _snapLines = snapLines;

          if (snapLines.length > 0 && shouldRotateWithDiscreteAngle(event)) {
            const angleLine = line<GlobalPoint>(
              pointFrom(effectiveGridX, effectiveGridY),
              pointFrom(referencePointCoords[0], referencePointCoords[1]),
            );

            const firstSnapLine = snapLines[0];
            if (
              firstSnapLine.type === "points" &&
              firstSnapLine.points.length > 1
            ) {
              const snapLine = line(
                firstSnapLine.points[0],
                firstSnapLine.points[1],
              );
              const intersection = linesIntersectAt<GlobalPoint>(
                angleLine,
                snapLine,
              );

              if (intersection) {
                dxFromReference = intersection[0] - referencePointCoords[0];
                dyFromReference = intersection[1] - referencePointCoords[1];

                const furthestPoint = firstSnapLine.points.reduce(
                  (furthest, point) => {
                    const distance = pointDistance(intersection, point);
                    if (distance > furthest.distance) {
                      return { point, distance };
                    }
                    return furthest;
                  },
                  {
                    point: firstSnapLine.points[0],
                    distance: pointDistance(
                      intersection,
                      firstSnapLine.points[0],
                    ),
                  },
                );

                firstSnapLine.points = [furthestPoint.point, intersection];
                _snapLines = [firstSnapLine];
              }
            }
          } else if (snapLines.length > 0) {
            const snappedGridX = effectiveGridX + snapOffset.x;
            const snappedGridY = effectiveGridY + snapOffset.y;
            dxFromReference = snappedGridX - referencePointCoords[0];
            dyFromReference = snappedGridY - referencePointCoords[1];
          }
        }

        const [rotatedX, rotatedY] = pointRotateRads(
          pointFrom(dxFromReference, dyFromReference),
          pointFrom(0, 0),
          -element.angle as Radians,
        );

        const newDraggingPointPosition = pointFrom(
          referencePoint[0] + rotatedX,
          referencePoint[1] + rotatedY,
        );

        LinearElementEditor.movePoints(
          element,
          app.scene,
          new Map([
            [
              selectedIndex,
              {
                point: newDraggingPointPosition,
                isDragging: selectedIndex === lastClickedPoint,
              },
            ],
          ]) as PointsPositionUpdates,
        );
      } else {
        // Apply object snapping for the point being dragged
        const originalPointerX =
          scenePointerX - linearElementEditor.pointerOffset.x;
        const originalPointerY =
          scenePointerY - linearElementEditor.pointerOffset.y;

        const { snapOffset, snapLines } = snapLinearElementPoint(
          app.scene.getNonDeletedElements(),
          element,
          lastClickedPoint,
          pointFrom(originalPointerX, originalPointerY),
          app,
          event,
          elementsMap,
          { includeSelfPoints: true, selectedPointsIndices },
        );

        _snapLines = snapLines;

        // Apply snap offset to get final coordinates
        const snappedPointerX = originalPointerX + snapOffset.x;
        const snappedPointerY = originalPointerY + snapOffset.y;

        const newDraggingPointPosition = LinearElementEditor.createPointAt(
          element,
          elementsMap,
          snappedPointerX,
          snappedPointerY,
          event[KEYS.CTRL_OR_CMD] ? null : app.getEffectiveGridSize(),
        );

        const deltaX = newDraggingPointPosition[0] - draggingPoint[0];
        const deltaY = newDraggingPointPosition[1] - draggingPoint[1];

        LinearElementEditor.movePoints(
          element,
          app.scene,
          new Map(
            selectedPointsIndices.map((pointIndex) => {
              const newPointPosition: LocalPoint =
                pointIndex === lastClickedPoint
                  ? newDraggingPointPosition
                  : pointFrom(
                      element.points[pointIndex][0] + deltaX,
                      element.points[pointIndex][1] + deltaY,
                    );
              return [
                pointIndex,
                {
                  point: newPointPosition,
                  isDragging: pointIndex === lastClickedPoint,
                },
              ];
            }),
          ),
        );
      }

      const boundTextElement = getBoundTextElement(element, elementsMap);
      if (boundTextElement) {
        handleBindTextResize(element, app.scene, false);
      }

      // suggest bindings for first and last point if selected
      let suggestedBindings: ExcalidrawBindableElement[] = [];
      if (isBindingElement(element, false)) {
        const firstSelectedIndex = selectedPointsIndices[0] === 0;
        const lastSelectedIndex =
          selectedPointsIndices[selectedPointsIndices.length - 1] ===
          element.points.length - 1;
        const coords: { x: number; y: number }[] = [];

        if (!firstSelectedIndex !== !lastSelectedIndex) {
          coords.push({ x: scenePointerX, y: scenePointerY });
        } else {
          if (firstSelectedIndex) {
            coords.push(
              tupleToCoors(
                LinearElementEditor.getPointGlobalCoordinates(
                  element,
                  element.points[0],
                  elementsMap,
                ),
              ),
            );
          }

          if (lastSelectedIndex) {
            coords.push(
              tupleToCoors(
                LinearElementEditor.getPointGlobalCoordinates(
                  element,
                  element.points[
                    selectedPointsIndices[selectedPointsIndices.length - 1]
                  ],
                  elementsMap,
                ),
              ),
            );
          }
        }

        if (coords.length) {
          suggestedBindings = maybeSuggestBindingsForLinearElementAtCoords(
            element,
            coords,
            app.scene,
            app.state.zoom,
          );
        }
      }

      const newLinearElementEditor = {
        ...linearElementEditor,
        selectedPointsIndices,
        segmentMidPointHoveredCoords:
          lastClickedPoint !== 0 &&
          lastClickedPoint !== element.points.length - 1
            ? this.getPointGlobalCoordinates(
                element,
                draggingPoint,
                elementsMap,
              )
            : null,
        hoverPointIndex:
          lastClickedPoint === 0 ||
          lastClickedPoint === element.points.length - 1
            ? lastClickedPoint
            : -1,
        isDragging: true,
        customLineAngle,
      };

      return {
        ...app.state,
        selectedLinearElement: newLinearElementEditor,
        suggestedBindings,
        snapLines: _snapLines,
      };
    }

    return null;
  }

  static handlePointerUp(
    event: PointerEvent,
    editingLinearElement: LinearElementEditor,
    appState: AppState,
    scene: Scene,
  ): LinearElementEditor {
    const elementsMap = scene.getNonDeletedElementsMap();
    const elements = scene.getNonDeletedElements();
    const pointerCoords = viewportCoordsToSceneCoords(event, appState);

    const { elementId, selectedPointsIndices, isDragging, pointerDownState } =
      editingLinearElement;
    const element = LinearElementEditor.getElement(elementId, elementsMap);
    if (!element) {
      return editingLinearElement;
    }

    const bindings: Mutable<
      Partial<
        Pick<
          InstanceType<typeof LinearElementEditor>,
          "startBindingElement" | "endBindingElement"
        >
      >
    > = {};

    if (isDragging && selectedPointsIndices) {
      for (const selectedPoint of selectedPointsIndices) {
        if (
          selectedPoint === 0 ||
          selectedPoint === element.points.length - 1
        ) {
          if (isPathALoop(element.points, appState.zoom.value)) {
            if (isLineElement(element)) {
              scene.mutateElement(
                element,
                {
                  ...toggleLinePolygonState(element, true),
                },
                {
                  informMutation: false,
                  isDragging: false,
                },
              );
            }
            LinearElementEditor.movePoints(
              element,
              scene,
              new Map([
                [
                  selectedPoint,
                  {
                    point:
                      selectedPoint === 0
                        ? element.points[element.points.length - 1]
                        : element.points[0],
                  },
                ],
              ]),
            );
          }

          const bindingElement = isBindingEnabled(appState)
            ? getHoveredElementForBinding(
                (selectedPointsIndices?.length ?? 0) > 1
                  ? tupleToCoors(
                      LinearElementEditor.getPointAtIndexGlobalCoordinates(
                        element,
                        selectedPoint!,
                        elementsMap,
                      ),
                    )
                  : pointerCoords,
                elements,
                elementsMap,
                appState.zoom,
                isElbowArrow(element),
                isElbowArrow(element),
              )
            : null;

          bindings[
            selectedPoint === 0 ? "startBindingElement" : "endBindingElement"
          ] = bindingElement;
        }
      }
    }

    return {
      ...editingLinearElement,
      ...bindings,
      segmentMidPointHoveredCoords: null,
      hoverPointIndex: -1,
      // if clicking without previously dragging a point(s), and not holding
      // shift, deselect all points except the one clicked. If holding shift,
      // toggle the point.
      selectedPointsIndices:
        isDragging || event.shiftKey
          ? !isDragging &&
            event.shiftKey &&
            pointerDownState.prevSelectedPointsIndices?.includes(
              pointerDownState.lastClickedPoint,
            )
            ? selectedPointsIndices &&
              selectedPointsIndices.filter(
                (pointIndex) =>
                  pointIndex !== pointerDownState.lastClickedPoint,
              )
            : selectedPointsIndices
          : selectedPointsIndices?.includes(pointerDownState.lastClickedPoint)
          ? [pointerDownState.lastClickedPoint]
          : selectedPointsIndices,
      isDragging: false,
      pointerOffset: { x: 0, y: 0 },
      customLineAngle: null,
    };
  }

  static getEditorMidPoints = (
    element: NonDeleted<ExcalidrawLinearElement>,
    elementsMap: ElementsMap,
    appState: InteractiveCanvasAppState,
  ): (GlobalPoint | null)[] => {
    const boundText = getBoundTextElement(element, elementsMap);

    // Since its not needed outside editor unless 2 pointer lines or bound text
    if (
      !isElbowArrow(element) &&
      !appState.selectedLinearElement?.isEditing &&
      element.points.length > 2 &&
      !boundText
    ) {
      return [];
    }

    const points = LinearElementEditor.getPointsGlobalCoordinates(
      element,
      elementsMap,
    );

    let index = 0;
    const midpoints: (GlobalPoint | null)[] = [];
    while (index < points.length - 1) {
      if (
        LinearElementEditor.isSegmentTooShort(
          element,
          element.points[index],
          element.points[index + 1],
          index,
          appState.zoom,
        )
      ) {
        midpoints.push(null);
        index++;
        continue;
      }
      const segmentMidPoint = LinearElementEditor.getSegmentMidPoint(
        element,
        index + 1,
      );
      midpoints.push(segmentMidPoint);
      index++;
    }

    return midpoints;
  };

  static getSegmentMidpointHitCoords = (
    linearElementEditor: LinearElementEditor,
    scenePointer: { x: number; y: number },
    appState: AppState,
    elementsMap: ElementsMap,
  ): GlobalPoint | null => {
    const { elementId } = linearElementEditor;
    const element = LinearElementEditor.getElement(elementId, elementsMap);
    if (!element) {
      return null;
    }
    const clickedPointIndex = LinearElementEditor.getPointIndexUnderCursor(
      element,
      elementsMap,
      appState.zoom,
      scenePointer.x,
      scenePointer.y,
    );
    if (!isElbowArrow(element) && clickedPointIndex >= 0) {
      return null;
    }
    const points = LinearElementEditor.getPointsGlobalCoordinates(
      element,
      elementsMap,
    );
    if (
      points.length >= 3 &&
      !appState.selectedLinearElement?.isEditing &&
      !isElbowArrow(element)
    ) {
      return null;
    }

    const threshold =
      (LinearElementEditor.POINT_HANDLE_SIZE + 1) / appState.zoom.value;

    const existingSegmentMidpointHitCoords =
      linearElementEditor.segmentMidPointHoveredCoords;
    if (existingSegmentMidpointHitCoords) {
      const distance = pointDistance(
        pointFrom(
          existingSegmentMidpointHitCoords[0],
          existingSegmentMidpointHitCoords[1],
        ),
        pointFrom(scenePointer.x, scenePointer.y),
      );
      if (distance <= threshold) {
        return existingSegmentMidpointHitCoords;
      }
    }
    let index = 0;
    const midPoints = LinearElementEditor.getEditorMidPoints(
      element,
      elementsMap,
      appState,
    );

    while (index < midPoints.length) {
      if (midPoints[index] !== null) {
        const distance = pointDistance(
          midPoints[index]!,
          pointFrom(scenePointer.x, scenePointer.y),
        );
        if (distance <= threshold) {
          return midPoints[index];
        }
      }

      index++;
    }
    return null;
  };

  static isSegmentTooShort<P extends GlobalPoint | LocalPoint>(
    element: NonDeleted<ExcalidrawLinearElement>,
    startPoint: P,
    endPoint: P,
    index: number,
    zoom: Zoom,
  ) {
    if (isElbowArrow(element)) {
      if (index >= 0 && index < element.points.length) {
        return (
          pointDistance(startPoint, endPoint) * zoom.value <
          LinearElementEditor.POINT_HANDLE_SIZE / 2
        );
      }

      return false;
    }

    let distance = pointDistance(startPoint, endPoint);
    if (element.points.length > 2 && element.roundness) {
      const [lines, curves] = deconstructLinearOrFreeDrawElement(element);

      invariant(
        lines.length === 0 && curves.length > 0,
        "Only linears built out of curves are supported",
      );
      invariant(
        lines.length + curves.length >= index,
        "Invalid segment index while calculating mid point",
      );

      distance = curveLength<GlobalPoint>(curves[index]);
    }

    return distance * zoom.value < LinearElementEditor.POINT_HANDLE_SIZE * 4;
  }

  static getSegmentMidPoint(
    element: NonDeleted<ExcalidrawLinearElement>,
    index: number,
  ): GlobalPoint {
    if (isElbowArrow(element)) {
      invariant(
        element.points.length >= index,
        "Invalid segment index while calculating elbow arrow mid point",
      );

      const p = pointCenter(element.points[index - 1], element.points[index]);

      return pointFrom<GlobalPoint>(element.x + p[0], element.y + p[1]);
    }

    const [lines, curves] = deconstructLinearOrFreeDrawElement(element);

    invariant(
      (lines.length === 0 && curves.length > 0) ||
        (lines.length > 0 && curves.length === 0),
      "Only linears built out of either segments or curves are supported",
    );
    invariant(
      lines.length + curves.length >= index,
      "Invalid segment index while calculating mid point",
    );

    if (lines.length) {
      const segment = lines[index - 1];
      return pointCenter(segment[0], segment[1]);
    }

    if (curves.length) {
      const segment = curves[index - 1];
      return curvePointAtLength(segment, 0.5);
    }

    invariant(false, "Invalid segment type while calculating mid point");
  }

  static getSegmentMidPointIndex(
    linearElementEditor: LinearElementEditor,
    appState: AppState,
    midPoint: GlobalPoint,
    elementsMap: ElementsMap,
  ) {
    const element = LinearElementEditor.getElement(
      linearElementEditor.elementId,
      elementsMap,
    );
    if (!element) {
      return -1;
    }
    const midPoints = LinearElementEditor.getEditorMidPoints(
      element,
      elementsMap,
      appState,
    );
    let index = 0;
    while (index < midPoints.length) {
      if (LinearElementEditor.arePointsEqual(midPoint, midPoints[index])) {
        return index + 1;
      }
      index++;
    }
    return -1;
  }

  static handlePointerDown(
    event: React.PointerEvent<HTMLElement>,
    app: AppClassProperties,
    store: Store,
    scenePointer: { x: number; y: number },
    linearElementEditor: LinearElementEditor,
    scene: Scene,
  ): {
    didAddPoint: boolean;
    hitElement: NonDeleted<ExcalidrawElement> | null;
    linearElementEditor: LinearElementEditor | null;
  } {
    const appState = app.state;
    const elementsMap = scene.getNonDeletedElementsMap();
    const elements = scene.getNonDeletedElements();

    const ret: ReturnType<typeof LinearElementEditor["handlePointerDown"]> = {
      didAddPoint: false,
      hitElement: null,
      linearElementEditor: null,
    };

    if (!linearElementEditor) {
      return ret;
    }

    const { elementId } = linearElementEditor;
    const element = LinearElementEditor.getElement(elementId, elementsMap);

    if (!element) {
      return ret;
    }
    const segmentMidpoint = LinearElementEditor.getSegmentMidpointHitCoords(
      linearElementEditor,
      scenePointer,
      appState,
      elementsMap,
    );
    let segmentMidpointIndex = null;
    if (segmentMidpoint) {
      segmentMidpointIndex = LinearElementEditor.getSegmentMidPointIndex(
        linearElementEditor,
        appState,
        segmentMidpoint,
        elementsMap,
      );
    } else if (event.altKey && appState.selectedLinearElement?.isEditing) {
      if (linearElementEditor.lastUncommittedPoint == null) {
        scene.mutateElement(element, {
          points: [
            ...element.points,
            LinearElementEditor.createPointAt(
              element,
              elementsMap,
              scenePointer.x,
              scenePointer.y,
              event[KEYS.CTRL_OR_CMD] ? null : app.getEffectiveGridSize(),
            ),
          ],
        });
        ret.didAddPoint = true;
      }
      store.scheduleCapture();
      ret.linearElementEditor = {
        ...linearElementEditor,
        pointerDownState: {
          prevSelectedPointsIndices: linearElementEditor.selectedPointsIndices,
          lastClickedPoint: -1,
          lastClickedIsEndPoint: false,
          origin: { x: scenePointer.x, y: scenePointer.y },
          segmentMidpoint: {
            value: segmentMidpoint,
            index: segmentMidpointIndex,
            added: false,
          },
        },
        selectedPointsIndices: [element.points.length - 1],
        lastUncommittedPoint: null,
        endBindingElement: getHoveredElementForBinding(
          scenePointer,
          elements,
          elementsMap,
          app.state.zoom,
          linearElementEditor.elbowed,
        ),
      };

      ret.didAddPoint = true;
      return ret;
    }

    const clickedPointIndex = LinearElementEditor.getPointIndexUnderCursor(
      element,
      elementsMap,
      appState.zoom,
      scenePointer.x,
      scenePointer.y,
    );
    // if we clicked on a point, set the element as hitElement otherwise
    // it would get deselected if the point is outside the hitbox area
    if (clickedPointIndex >= 0 || segmentMidpoint) {
      ret.hitElement = element;
    } else {
      // You might be wandering why we are storing the binding elements on
      // LinearElementEditor and passing them in, instead of calculating them
      // from the end points of the `linearElement` - this is to allow disabling
      // binding (which needs to happen at the point the user finishes moving
      // the point).
      const { startBindingElement, endBindingElement } = linearElementEditor;
      if (isBindingEnabled(appState) && isBindingElement(element)) {
        bindOrUnbindLinearElement(
          element,
          startBindingElement,
          endBindingElement,
          scene,
        );
      }
    }

    const [x1, y1, x2, y2] = getElementAbsoluteCoords(element, elementsMap);
    const cx = (x1 + x2) / 2;
    const cy = (y1 + y2) / 2;
    const targetPoint =
      clickedPointIndex > -1 &&
      pointRotateRads(
        pointFrom(
          element.x + element.points[clickedPointIndex][0],
          element.y + element.points[clickedPointIndex][1],
        ),
        pointFrom(cx, cy),
        element.angle,
      );

    const nextSelectedPointsIndices =
      clickedPointIndex > -1 || event.shiftKey
        ? event.shiftKey ||
          linearElementEditor.selectedPointsIndices?.includes(clickedPointIndex)
          ? normalizeSelectedPoints([
              ...(linearElementEditor.selectedPointsIndices || []),
              clickedPointIndex,
            ])
          : [clickedPointIndex]
        : null;
    ret.linearElementEditor = {
      ...linearElementEditor,
      pointerDownState: {
        prevSelectedPointsIndices: linearElementEditor.selectedPointsIndices,
        lastClickedPoint: clickedPointIndex,
        lastClickedIsEndPoint: clickedPointIndex === element.points.length - 1,
        origin: { x: scenePointer.x, y: scenePointer.y },
        segmentMidpoint: {
          value: segmentMidpoint,
          index: segmentMidpointIndex,
          added: false,
        },
      },
      selectedPointsIndices: nextSelectedPointsIndices,
      pointerOffset: targetPoint
        ? {
            x: scenePointer.x - targetPoint[0],
            y: scenePointer.y - targetPoint[1],
          }
        : { x: 0, y: 0 },
    };

    return ret;
  }

  static arePointsEqual<Point extends LocalPoint | GlobalPoint>(
    point1: Point | null,
    point2: Point | null,
  ) {
    if (!point1 && !point2) {
      return true;
    }
    if (!point1 || !point2) {
      return false;
    }
    return pointsEqual(point1, point2);
  }

  static handlePointerMove(
    event: React.PointerEvent<HTMLCanvasElement>,
    scenePointerX: number,
    scenePointerY: number,
    app: AppClassProperties,
  ): {
    linearElementEditor: LinearElementEditor;
    snapLines: readonly SnapLine[];
  } | null {
    const appState = app.state;
    if (!appState.selectedLinearElement?.isEditing) {
      return null;
    }
    const { elementId, lastUncommittedPoint } = appState.selectedLinearElement;
    const elementsMap = app.scene.getNonDeletedElementsMap();
    const element = LinearElementEditor.getElement(elementId, elementsMap);
    if (!element) {
<<<<<<< HEAD
      return {
        linearElementEditor: appState.editingLinearElement,
        snapLines: appState.snapLines,
      };
=======
      return appState.selectedLinearElement;
>>>>>>> 178eca58
    }

    const { points } = element;
    const lastPoint = points[points.length - 1];

    if (!event.altKey) {
      if (lastPoint === lastUncommittedPoint) {
        LinearElementEditor.deletePoints(element, app, [points.length - 1]);
      }
<<<<<<< HEAD
      return {
        linearElementEditor: {
          ...appState.editingLinearElement,
          lastUncommittedPoint: null,
          isDragging: false,
          pointerOffset: { x: 0, y: 0 },
        },
        snapLines: [],
      };
=======
      return appState.selectedLinearElement?.lastUncommittedPoint
        ? {
            ...appState.selectedLinearElement,
            lastUncommittedPoint: null,
          }
        : appState.selectedLinearElement;
>>>>>>> 178eca58
    }

    let newPoint: LocalPoint;
    let snapLines: SnapLine[] = [];

    const [gridX, gridY] = getGridPoint(
      scenePointerX,
      scenePointerY,
      event[KEYS.CTRL_OR_CMD] || isElbowArrow(element)
        ? null
        : app.getEffectiveGridSize(),
    );

    const [lastCommittedX, lastCommittedY] = points[points.length - 2] ?? [
      0, 0,
    ];

    const lastCommittedPointCoords =
      LinearElementEditor.getPointGlobalCoordinates(
        element,
        pointFrom(lastCommittedX, lastCommittedY),
        elementsMap,
      );

    let dxFromLastCommitted = gridX - lastCommittedPointCoords[0];
    let dyFromLastCommitted = gridY - lastCommittedPointCoords[1];

    if (shouldRotateWithDiscreteAngle(event) && points.length >= 2) {
      ({ width: dxFromLastCommitted, height: dyFromLastCommitted } =
        getLockedLinearCursorAlignSize(
          lastCommittedPointCoords[0],
          lastCommittedPointCoords[1],
          gridX,
          gridY,
        ));

      const effectiveGridX = lastCommittedPointCoords[0] + dxFromLastCommitted;
      const effectiveGridY = lastCommittedPointCoords[1] + dyFromLastCommitted;

      if (!isElbowArrow(element)) {
        const { snapOffset, snapLines: _snapLines } = snapLinearElementPoint(
          app.scene.getNonDeletedElements(),
          element,
          points.length - 1,
          pointFrom(effectiveGridX, effectiveGridY),
          app,
          event,
          elementsMap,
          { includeSelfPoints: true },
        );

        snapLines = _snapLines;

        if (_snapLines.length > 0 && shouldRotateWithDiscreteAngle(event)) {
          const angleLine = line<GlobalPoint>(
            pointFrom(effectiveGridX, effectiveGridY),
            pointFrom(lastCommittedPointCoords[0], lastCommittedPointCoords[1]),
          );

          const firstSnapLine = _snapLines[0];
          if (
            firstSnapLine.type === "points" &&
            firstSnapLine.points.length > 1
          ) {
            const snapLine = line(
              firstSnapLine.points[0],
              firstSnapLine.points[1],
            );
            const intersection = linesIntersectAt<GlobalPoint>(
              angleLine,
              snapLine,
            );

            if (intersection) {
              dxFromLastCommitted =
                intersection[0] - lastCommittedPointCoords[0];
              dyFromLastCommitted =
                intersection[1] - lastCommittedPointCoords[1];

              const furthestPoint = firstSnapLine.points.reduce(
                (furthest, point) => {
                  const distance = pointDistance(intersection, point);
                  if (distance > furthest.distance) {
                    return { point, distance };
                  }
                  return furthest;
                },
                {
                  point: firstSnapLine.points[0],
                  distance: pointDistance(
                    intersection,
                    firstSnapLine.points[0],
                  ),
                },
              );

              firstSnapLine.points = [furthestPoint.point, intersection];
              snapLines = [firstSnapLine];
            }
          } else {
            snapLines = [];
          }
        } else if (_snapLines.length > 0) {
          const snappedGridX = effectiveGridX + snapOffset.x;
          const snappedGridY = effectiveGridY + snapOffset.y;
          dxFromLastCommitted = snappedGridX - lastCommittedPointCoords[0];
          dyFromLastCommitted = snappedGridY - lastCommittedPointCoords[1];
        } else {
          snapLines = [];
        }
      }

      const [rotatedX, rotatedY] = pointRotateRads(
        pointFrom(dxFromLastCommitted, dyFromLastCommitted),
        pointFrom(0, 0),
        -element.angle as Radians,
      );

      newPoint = pointFrom(
        lastCommittedX + rotatedX,
        lastCommittedY + rotatedY,
      );
    } else {
      const originalPointerX =
        scenePointerX - appState.editingLinearElement.pointerOffset.x;
      const originalPointerY =
        scenePointerY - appState.editingLinearElement.pointerOffset.y;

      const { snapOffset, snapLines: snappingLines } = snapLinearElementPoint(
        app.scene.getNonDeletedElements(),
        element,
        points.length - 1,
        pointFrom(originalPointerX, originalPointerY),
        app,
        event,
        elementsMap,
        { includeSelfPoints: true },
      );

      snapLines = snappingLines;

      const snappedPointerX = originalPointerX + snapOffset.x;
      const snappedPointerY = originalPointerY + snapOffset.y;

      newPoint = LinearElementEditor.createPointAt(
        element,
        elementsMap,
<<<<<<< HEAD
        snappedPointerX,
        snappedPointerY,
=======
        scenePointerX - appState.selectedLinearElement.pointerOffset.x,
        scenePointerY - appState.selectedLinearElement.pointerOffset.y,
>>>>>>> 178eca58
        event[KEYS.CTRL_OR_CMD] || isElbowArrow(element)
          ? null
          : app.getEffectiveGridSize(),
      );
    }

    if (lastPoint === lastUncommittedPoint) {
      LinearElementEditor.movePoints(
        element,
        app.scene,
        new Map([
          [
            points.length - 1,
            {
              point: newPoint,
            },
          ],
        ]),
      );
    } else {
      LinearElementEditor.addPoints(element, app.scene, [newPoint]);
    }

    return {
<<<<<<< HEAD
      linearElementEditor: {
        ...appState.editingLinearElement,
        lastUncommittedPoint: element.points[element.points.length - 1],
      },
      snapLines,
=======
      ...appState.selectedLinearElement,
      lastUncommittedPoint: element.points[element.points.length - 1],
>>>>>>> 178eca58
    };
  }

  /** scene coords */
  static getPointGlobalCoordinates(
    element: NonDeleted<ExcalidrawLinearElement>,
    p: LocalPoint,
    elementsMap: ElementsMap,
  ): GlobalPoint {
    const [x1, y1, x2, y2] = getElementAbsoluteCoords(element, elementsMap);
    const cx = (x1 + x2) / 2;
    const cy = (y1 + y2) / 2;

    const { x, y } = element;
    return pointRotateRads(
      pointFrom(x + p[0], y + p[1]),
      pointFrom(cx, cy),
      element.angle,
    );
  }

  /** scene coords */
  static getPointsGlobalCoordinates(
    element: NonDeleted<ExcalidrawLinearElement>,
    elementsMap: ElementsMap,
  ): GlobalPoint[] {
    const [x1, y1, x2, y2] = getElementAbsoluteCoords(element, elementsMap);
    const cx = (x1 + x2) / 2;
    const cy = (y1 + y2) / 2;
    return element.points.map((p) => {
      const { x, y } = element;
      return pointRotateRads(
        pointFrom(x + p[0], y + p[1]),
        pointFrom(cx, cy),
        element.angle,
      );
    });
  }

  static getPointAtIndexGlobalCoordinates(
    element: NonDeleted<ExcalidrawLinearElement>,

    indexMaybeFromEnd: number, // -1 for last element
    elementsMap: ElementsMap,
  ): GlobalPoint {
    const index =
      indexMaybeFromEnd < 0
        ? element.points.length + indexMaybeFromEnd
        : indexMaybeFromEnd;
    const [x1, y1, x2, y2] = getElementAbsoluteCoords(element, elementsMap);
    const cx = (x1 + x2) / 2;
    const cy = (y1 + y2) / 2;
    const p = element.points[index];
    const { x, y } = element;

    return p
      ? pointRotateRads(
          pointFrom(x + p[0], y + p[1]),
          pointFrom(cx, cy),
          element.angle,
        )
      : pointRotateRads(pointFrom(x, y), pointFrom(cx, cy), element.angle);
  }

  static pointFromAbsoluteCoords(
    element: NonDeleted<ExcalidrawLinearElement>,
    absoluteCoords: GlobalPoint,
    elementsMap: ElementsMap,
  ): LocalPoint {
    if (isElbowArrow(element)) {
      // No rotation for elbow arrows
      return pointFrom(
        absoluteCoords[0] - element.x,
        absoluteCoords[1] - element.y,
      );
    }

    const [x1, y1, x2, y2] = getElementAbsoluteCoords(element, elementsMap);
    const cx = (x1 + x2) / 2;
    const cy = (y1 + y2) / 2;
    const [x, y] = pointRotateRads(
      pointFrom(absoluteCoords[0], absoluteCoords[1]),
      pointFrom(cx, cy),
      -element.angle as Radians,
    );
    return pointFrom(x - element.x, y - element.y);
  }

  static getPointIndexUnderCursor(
    element: NonDeleted<ExcalidrawLinearElement>,
    elementsMap: ElementsMap,
    zoom: AppState["zoom"],
    x: number,
    y: number,
  ) {
    const pointHandles = LinearElementEditor.getPointsGlobalCoordinates(
      element,
      elementsMap,
    );
    let idx = pointHandles.length;
    // loop from right to left because points on the right are rendered over
    // points on the left, thus should take precedence when clicking, if they
    // overlap
    while (--idx > -1) {
      const p = pointHandles[idx];
      if (
        pointDistance(pointFrom(x, y), pointFrom(p[0], p[1])) * zoom.value <
        // +1px to account for outline stroke
        LinearElementEditor.POINT_HANDLE_SIZE + 1
      ) {
        return idx;
      }
    }
    return -1;
  }

  static createPointAt(
    element: NonDeleted<ExcalidrawLinearElement>,
    elementsMap: ElementsMap,
    scenePointerX: number,
    scenePointerY: number,
    gridSize: NullableGridSize,
  ): LocalPoint {
    const pointerOnGrid = getGridPoint(scenePointerX, scenePointerY, gridSize);
    const [x1, y1, x2, y2] = getElementAbsoluteCoords(element, elementsMap);
    const cx = (x1 + x2) / 2;
    const cy = (y1 + y2) / 2;
    const [rotatedX, rotatedY] = pointRotateRads(
      pointFrom(pointerOnGrid[0], pointerOnGrid[1]),
      pointFrom(cx, cy),
      -element.angle as Radians,
    );

    return pointFrom(rotatedX - element.x, rotatedY - element.y);
  }

  /**
   * Normalizes line points so that the start point is at [0,0]. This is
   * expected in various parts of the codebase.
   *
   * Also returns normalized x and y coords to account for the normalization
   * of the points.
   */
  static getNormalizeElementPointsAndCoords(element: ExcalidrawLinearElement) {
    const { points, offsetX, offsetY } = getNormalizedPoints(element);

    return {
      points,
      x: element.x + offsetX,
      y: element.y + offsetY,
    };
  }

  // element-mutating methods
  // ---------------------------------------------------------------------------
  static duplicateSelectedPoints(appState: AppState, scene: Scene): AppState {
    invariant(
      appState.selectedLinearElement?.isEditing,
      "Not currently editing a linear element",
    );

    const elementsMap = scene.getNonDeletedElementsMap();
    const { selectedPointsIndices, elementId } = appState.selectedLinearElement;
    const element = LinearElementEditor.getElement(elementId, elementsMap);

    invariant(
      element,
      "The linear element does not exist in the provided Scene",
    );
    invariant(
      selectedPointsIndices != null,
      "There are no selected points to duplicate",
    );

    const { points } = element;

    const nextSelectedIndices: number[] = [];

    let pointAddedToEnd = false;
    let indexCursor = -1;
    const nextPoints = points.reduce((acc: LocalPoint[], p, index) => {
      ++indexCursor;
      acc.push(p);

      const isSelected = selectedPointsIndices.includes(index);
      if (isSelected) {
        const nextPoint = points[index + 1];

        if (!nextPoint) {
          pointAddedToEnd = true;
        }
        acc.push(
          nextPoint
            ? pointFrom((p[0] + nextPoint[0]) / 2, (p[1] + nextPoint[1]) / 2)
            : pointFrom(p[0], p[1]),
        );

        nextSelectedIndices.push(indexCursor + 1);
        ++indexCursor;
      }

      return acc;
    }, []);

    scene.mutateElement(element, { points: nextPoints });

    // temp hack to ensure the line doesn't move when adding point to the end,
    // potentially expanding the bounding box
    if (pointAddedToEnd) {
      const lastPoint = element.points[element.points.length - 1];
      LinearElementEditor.movePoints(
        element,
        scene,
        new Map([
          [
            element.points.length - 1,
            { point: pointFrom(lastPoint[0] + 30, lastPoint[1] + 30) },
          ],
        ]),
      );
    }

    return {
      ...appState,
      selectedLinearElement: {
        ...appState.selectedLinearElement,
        selectedPointsIndices: nextSelectedIndices,
      },
    };
  }

  static deletePoints(
    element: NonDeleted<ExcalidrawLinearElement>,
    app: AppClassProperties,
    pointIndices: readonly number[],
  ) {
    const isUncommittedPoint =
      app.state.selectedLinearElement?.isEditing &&
      app.state.selectedLinearElement?.lastUncommittedPoint ===
        element.points[element.points.length - 1];

    const nextPoints = element.points.filter((_, idx) => {
      return !pointIndices.includes(idx);
    });

    const isPolygon = isLineElement(element) && element.polygon;

    // keep polygon intact if deleting start/end point or uncommitted point
    if (
      isPolygon &&
      (isUncommittedPoint ||
        pointIndices.includes(0) ||
        pointIndices.includes(element.points.length - 1))
    ) {
      nextPoints[0] = pointFrom(
        nextPoints[nextPoints.length - 1][0],
        nextPoints[nextPoints.length - 1][1],
      );
    }

    const {
      points: normalizedPoints,
      offsetX,
      offsetY,
    } = getNormalizedPoints({ points: nextPoints });

    LinearElementEditor._updatePoints(
      element,
      app.scene,
      normalizedPoints,
      offsetX,
      offsetY,
    );
  }

  static addPoints(
    element: NonDeleted<ExcalidrawLinearElement>,
    scene: Scene,
    addedPoints: LocalPoint[],
  ) {
    const nextPoints = [...element.points, ...addedPoints];

    if (isLineElement(element) && element.polygon) {
      nextPoints[0] = pointFrom(
        nextPoints[nextPoints.length - 1][0],
        nextPoints[nextPoints.length - 1][1],
      );
    }

    const {
      points: normalizedPoints,
      offsetX,
      offsetY,
    } = getNormalizedPoints({ points: nextPoints });

    LinearElementEditor._updatePoints(
      element,
      scene,
      normalizedPoints,
      offsetX,
      offsetY,
    );
  }

  static movePoints(
    element: NonDeleted<ExcalidrawLinearElement>,
    scene: Scene,
    pointUpdates: PointsPositionUpdates,
    otherUpdates?: {
      startBinding?: PointBinding | null;
      endBinding?: PointBinding | null;
    },
  ) {
    const { points } = element;

    // if polygon, move start and end points together
    if (isLineElement(element) && element.polygon) {
      const firstPointUpdate = pointUpdates.get(0);
      const lastPointUpdate = pointUpdates.get(points.length - 1);

      if (firstPointUpdate) {
        pointUpdates.set(points.length - 1, {
          point: pointFrom(
            firstPointUpdate.point[0],
            firstPointUpdate.point[1],
          ),
          isDragging: firstPointUpdate.isDragging,
        });
      } else if (lastPointUpdate) {
        pointUpdates.set(0, {
          point: pointFrom(lastPointUpdate.point[0], lastPointUpdate.point[1]),
          isDragging: lastPointUpdate.isDragging,
        });
      }
    }

    // in case we're moving start point, instead of modifying its position
    // which would break the invariant of it being at [0,0], we move
    // all the other points in the opposite direction by delta to
    // offset it. We do the same with actual element.x/y position, so
    // this hacks are completely transparent to the user.

    const updatedOriginPoint =
      pointUpdates.get(0)?.point ?? pointFrom<LocalPoint>(0, 0);

    const [offsetX, offsetY] = updatedOriginPoint;

    const nextPoints = isElbowArrow(element)
      ? [
          pointUpdates.get(0)?.point ?? points[0],
          pointUpdates.get(points.length - 1)?.point ??
            points[points.length - 1],
        ]
      : points.map((p, idx) => {
          const current = pointUpdates.get(idx)?.point ?? p;

          return pointFrom<LocalPoint>(
            current[0] - offsetX,
            current[1] - offsetY,
          );
        });

    LinearElementEditor._updatePoints(
      element,
      scene,
      nextPoints,
      offsetX,
      offsetY,
      otherUpdates,
      {
        isDragging: Array.from(pointUpdates.values()).some((t) => t.isDragging),
      },
    );
  }

  static shouldAddMidpoint(
    linearElementEditor: LinearElementEditor,
    pointerCoords: PointerCoords,
    appState: AppState,
    elementsMap: ElementsMap,
  ) {
    const element = LinearElementEditor.getElement(
      linearElementEditor.elementId,
      elementsMap,
    );

    // Elbow arrows don't allow midpoints
    if (element && isElbowArrow(element)) {
      return false;
    }

    if (!element) {
      return false;
    }

    const { segmentMidpoint } = linearElementEditor.pointerDownState;

    if (
      segmentMidpoint.added ||
      segmentMidpoint.value === null ||
      segmentMidpoint.index === null ||
      linearElementEditor.pointerDownState.origin === null
    ) {
      return false;
    }

    const origin = linearElementEditor.pointerDownState.origin!;
    const dist = pointDistance(
      pointFrom(origin.x, origin.y),
      pointFrom(pointerCoords.x, pointerCoords.y),
    );
    if (
      !appState.selectedLinearElement?.isEditing &&
      dist < DRAGGING_THRESHOLD / appState.zoom.value
    ) {
      return false;
    }
    return true;
  }

  static addMidpoint(
    linearElementEditor: LinearElementEditor,
    pointerCoords: PointerCoords,
    app: AppClassProperties,
    snapToGrid: boolean,
    scene: Scene,
  ) {
    const elementsMap = scene.getNonDeletedElementsMap();
    const element = LinearElementEditor.getElement(
      linearElementEditor.elementId,
      elementsMap,
    );
    if (!element) {
      return;
    }
    const { segmentMidpoint } = linearElementEditor.pointerDownState;
    const ret: {
      pointerDownState: LinearElementEditor["pointerDownState"];
      selectedPointsIndices: LinearElementEditor["selectedPointsIndices"];
    } = {
      pointerDownState: linearElementEditor.pointerDownState,
      selectedPointsIndices: linearElementEditor.selectedPointsIndices,
    };

    const midpoint = LinearElementEditor.createPointAt(
      element,
      elementsMap,
      pointerCoords.x,
      pointerCoords.y,
      snapToGrid && !isElbowArrow(element) ? app.getEffectiveGridSize() : null,
    );
    const points = [
      ...element.points.slice(0, segmentMidpoint.index!),
      midpoint,
      ...element.points.slice(segmentMidpoint.index!),
    ];

    scene.mutateElement(element, { points });

    ret.pointerDownState = {
      ...linearElementEditor.pointerDownState,
      segmentMidpoint: {
        ...linearElementEditor.pointerDownState.segmentMidpoint,
        added: true,
      },
      lastClickedPoint: segmentMidpoint.index!,
    };
    ret.selectedPointsIndices = [segmentMidpoint.index!];
    return ret;
  }

  private static _updatePoints(
    element: NonDeleted<ExcalidrawLinearElement>,
    scene: Scene,
    nextPoints: readonly LocalPoint[],
    offsetX: number,
    offsetY: number,
    otherUpdates?: {
      startBinding?: PointBinding | null;
      endBinding?: PointBinding | null;
    },
    options?: {
      isDragging?: boolean;
      zoom?: AppState["zoom"];
      sceneElementsMap?: NonDeletedSceneElementsMap;
    },
  ) {
    if (isElbowArrow(element)) {
      const updates: {
        startBinding?: FixedPointBinding | null;
        endBinding?: FixedPointBinding | null;
        points?: LocalPoint[];
      } = {};
      if (otherUpdates?.startBinding !== undefined) {
        updates.startBinding =
          otherUpdates.startBinding !== null &&
          isFixedPointBinding(otherUpdates.startBinding)
            ? otherUpdates.startBinding
            : null;
      }
      if (otherUpdates?.endBinding !== undefined) {
        updates.endBinding =
          otherUpdates.endBinding !== null &&
          isFixedPointBinding(otherUpdates.endBinding)
            ? otherUpdates.endBinding
            : null;
      }

      updates.points = Array.from(nextPoints);

      scene.mutateElement(element, updates, {
        informMutation: true,
        isDragging: options?.isDragging ?? false,
      });
    } else {
      // TODO do we need to get precise coords here just to calc centers?
      const nextCoords = getElementPointsCoords(element, nextPoints);
      const prevCoords = getElementPointsCoords(element, element.points);
      const nextCenterX = (nextCoords[0] + nextCoords[2]) / 2;
      const nextCenterY = (nextCoords[1] + nextCoords[3]) / 2;
      const prevCenterX = (prevCoords[0] + prevCoords[2]) / 2;
      const prevCenterY = (prevCoords[1] + prevCoords[3]) / 2;
      const dX = prevCenterX - nextCenterX;
      const dY = prevCenterY - nextCenterY;
      const rotatedOffset = pointRotateRads(
        pointFrom(offsetX, offsetY),
        pointFrom(dX, dY),
        element.angle,
      );
      scene.mutateElement(element, {
        ...otherUpdates,
        points: nextPoints,
        x: element.x + rotatedOffset[0],
        y: element.y + rotatedOffset[1],
      });
    }
  }

  private static _getShiftLockedDelta(
    element: NonDeleted<ExcalidrawLinearElement>,
    elementsMap: ElementsMap,
    referencePoint: LocalPoint,
    scenePointer: GlobalPoint,
    gridSize: NullableGridSize,
    customLineAngle?: number,
  ) {
    const referencePointCoords = LinearElementEditor.getPointGlobalCoordinates(
      element,
      referencePoint,
      elementsMap,
    );

    if (isElbowArrow(element)) {
      return [
        scenePointer[0] - referencePointCoords[0],
        scenePointer[1] - referencePointCoords[1],
      ];
    }

    const [gridX, gridY] = getGridPoint(
      scenePointer[0],
      scenePointer[1],
      gridSize,
    );

    const { width, height } = getLockedLinearCursorAlignSize(
      referencePointCoords[0],
      referencePointCoords[1],
      gridX,
      gridY,
      customLineAngle,
    );

    return pointRotateRads(
      pointFrom(width, height),
      pointFrom(0, 0),
      -element.angle as Radians,
    );
  }

  static getBoundTextElementPosition = (
    element: ExcalidrawLinearElement,
    boundTextElement: ExcalidrawTextElementWithContainer,
    elementsMap: ElementsMap,
  ): { x: number; y: number } => {
    const points = LinearElementEditor.getPointsGlobalCoordinates(
      element,
      elementsMap,
    );
    if (points.length < 2) {
      mutateElement(boundTextElement, elementsMap, { isDeleted: true });
    }
    let x = 0;
    let y = 0;
    if (element.points.length % 2 === 1) {
      const index = Math.floor(element.points.length / 2);
      const midPoint = LinearElementEditor.getPointGlobalCoordinates(
        element,
        element.points[index],
        elementsMap,
      );
      x = midPoint[0] - boundTextElement.width / 2;
      y = midPoint[1] - boundTextElement.height / 2;
    } else {
      const index = element.points.length / 2 - 1;
      const midSegmentMidpoint = LinearElementEditor.getSegmentMidPoint(
        element,
        index + 1,
      );

      x = midSegmentMidpoint[0] - boundTextElement.width / 2;
      y = midSegmentMidpoint[1] - boundTextElement.height / 2;
    }
    return { x, y };
  };

  static getMinMaxXYWithBoundText = (
    element: ExcalidrawLinearElement,
    elementsMap: ElementsMap,
    elementBounds: Bounds,
    boundTextElement: ExcalidrawTextElementWithContainer,
  ): [number, number, number, number, number, number] => {
    let [x1, y1, x2, y2] = elementBounds;
    const cx = (x1 + x2) / 2;
    const cy = (y1 + y2) / 2;
    const { x: boundTextX1, y: boundTextY1 } =
      LinearElementEditor.getBoundTextElementPosition(
        element,
        boundTextElement,
        elementsMap,
      );
    const boundTextX2 = boundTextX1 + boundTextElement.width;
    const boundTextY2 = boundTextY1 + boundTextElement.height;
    const centerPoint = pointFrom(cx, cy);

    const topLeftRotatedPoint = pointRotateRads(
      pointFrom(x1, y1),
      centerPoint,
      element.angle,
    );
    const topRightRotatedPoint = pointRotateRads(
      pointFrom(x2, y1),
      centerPoint,
      element.angle,
    );

    const counterRotateBoundTextTopLeft = pointRotateRads(
      pointFrom(boundTextX1, boundTextY1),
      centerPoint,
      -element.angle as Radians,
    );
    const counterRotateBoundTextTopRight = pointRotateRads(
      pointFrom(boundTextX2, boundTextY1),
      centerPoint,
      -element.angle as Radians,
    );
    const counterRotateBoundTextBottomLeft = pointRotateRads(
      pointFrom(boundTextX1, boundTextY2),
      centerPoint,
      -element.angle as Radians,
    );
    const counterRotateBoundTextBottomRight = pointRotateRads(
      pointFrom(boundTextX2, boundTextY2),
      centerPoint,
      -element.angle as Radians,
    );

    if (
      topLeftRotatedPoint[0] < topRightRotatedPoint[0] &&
      topLeftRotatedPoint[1] >= topRightRotatedPoint[1]
    ) {
      x1 = Math.min(x1, counterRotateBoundTextBottomLeft[0]);
      x2 = Math.max(
        x2,
        Math.max(
          counterRotateBoundTextTopRight[0],
          counterRotateBoundTextBottomRight[0],
        ),
      );
      y1 = Math.min(y1, counterRotateBoundTextTopLeft[1]);

      y2 = Math.max(y2, counterRotateBoundTextBottomRight[1]);
    } else if (
      topLeftRotatedPoint[0] >= topRightRotatedPoint[0] &&
      topLeftRotatedPoint[1] > topRightRotatedPoint[1]
    ) {
      x1 = Math.min(x1, counterRotateBoundTextBottomRight[0]);
      x2 = Math.max(
        x2,
        Math.max(
          counterRotateBoundTextTopLeft[0],
          counterRotateBoundTextTopRight[0],
        ),
      );
      y1 = Math.min(y1, counterRotateBoundTextBottomLeft[1]);

      y2 = Math.max(y2, counterRotateBoundTextTopRight[1]);
    } else if (topLeftRotatedPoint[0] >= topRightRotatedPoint[0]) {
      x1 = Math.min(x1, counterRotateBoundTextTopRight[0]);
      x2 = Math.max(x2, counterRotateBoundTextBottomLeft[0]);
      y1 = Math.min(y1, counterRotateBoundTextBottomRight[1]);

      y2 = Math.max(y2, counterRotateBoundTextTopLeft[1]);
    } else if (topLeftRotatedPoint[1] <= topRightRotatedPoint[1]) {
      x1 = Math.min(
        x1,
        Math.min(
          counterRotateBoundTextTopRight[0],
          counterRotateBoundTextTopLeft[0],
        ),
      );

      x2 = Math.max(x2, counterRotateBoundTextBottomRight[0]);
      y1 = Math.min(y1, counterRotateBoundTextTopRight[1]);
      y2 = Math.max(y2, counterRotateBoundTextBottomLeft[1]);
    }

    return [x1, y1, x2, y2, cx, cy];
  };

  static getElementAbsoluteCoords = (
    element: ExcalidrawLinearElement,
    elementsMap: ElementsMap,
    includeBoundText: boolean = false,
  ): [number, number, number, number, number, number] => {
    let coords: [number, number, number, number, number, number];
    let x1;
    let y1;
    let x2;
    let y2;
    if (element.points.length < 2 || !ShapeCache.get(element)) {
      // XXX this is just a poor estimate and not very useful
      const { minX, minY, maxX, maxY } = element.points.reduce(
        (limits, [x, y]) => {
          limits.minY = Math.min(limits.minY, y);
          limits.minX = Math.min(limits.minX, x);

          limits.maxX = Math.max(limits.maxX, x);
          limits.maxY = Math.max(limits.maxY, y);

          return limits;
        },
        { minX: Infinity, minY: Infinity, maxX: -Infinity, maxY: -Infinity },
      );
      x1 = minX + element.x;
      y1 = minY + element.y;
      x2 = maxX + element.x;
      y2 = maxY + element.y;
    } else {
      const shape = ShapeCache.generateElementShape(element, null);

      // first element is always the curve
      const ops = getCurvePathOps(shape[0]);

      const [minX, minY, maxX, maxY] = getMinMaxXYFromCurvePathOps(ops);
      x1 = minX + element.x;
      y1 = minY + element.y;
      x2 = maxX + element.x;
      y2 = maxY + element.y;
    }
    const cx = (x1 + x2) / 2;
    const cy = (y1 + y2) / 2;
    coords = [x1, y1, x2, y2, cx, cy];

    if (!includeBoundText) {
      return coords;
    }
    const boundTextElement = getBoundTextElement(element, elementsMap);
    if (boundTextElement) {
      coords = LinearElementEditor.getMinMaxXYWithBoundText(
        element,
        elementsMap,
        [x1, y1, x2, y2],
        boundTextElement,
      );
    }

    return coords;
  };

  static moveFixedSegment(
    linearElement: LinearElementEditor,
    index: number,
    x: number,
    y: number,
    scene: Scene,
  ): LinearElementEditor {
    const elementsMap = scene.getNonDeletedElementsMap();
    const element = LinearElementEditor.getElement(
      linearElement.elementId,
      elementsMap,
    );

    if (!element || !isElbowArrow(element)) {
      return linearElement;
    }

    if (index && index > 0 && index < element.points.length) {
      const isHorizontal = headingIsHorizontal(
        vectorToHeading(
          vectorFromPoint(element.points[index], element.points[index - 1]),
        ),
      );

      const fixedSegments = (element.fixedSegments ?? []).reduce(
        (segments, s) => {
          segments[s.index] = s;
          return segments;
        },
        {} as Record<number, FixedSegment>,
      );
      fixedSegments[index] = {
        index,
        start: pointFrom<LocalPoint>(
          !isHorizontal ? x - element.x : element.points[index - 1][0],
          isHorizontal ? y - element.y : element.points[index - 1][1],
        ),
        end: pointFrom<LocalPoint>(
          !isHorizontal ? x - element.x : element.points[index][0],
          isHorizontal ? y - element.y : element.points[index][1],
        ),
      };
      const nextFixedSegments = Object.values(fixedSegments).sort(
        (a, b) => a.index - b.index,
      );

      const offset = nextFixedSegments
        .map((segment) => segment.index)
        .reduce((count, idx) => (idx < index ? count + 1 : count), 0);

      scene.mutateElement(element, {
        fixedSegments: nextFixedSegments,
      });

      const point = pointFrom<GlobalPoint>(
        element.x +
          (element.fixedSegments![offset].start[0] +
            element.fixedSegments![offset].end[0]) /
            2,
        element.y +
          (element.fixedSegments![offset].start[1] +
            element.fixedSegments![offset].end[1]) /
            2,
      );

      return {
        ...linearElement,
        segmentMidPointHoveredCoords: point,
        pointerDownState: {
          ...linearElement.pointerDownState,
          segmentMidpoint: {
            added: false,
            index: element.fixedSegments![offset].index,
            value: point,
          },
        },
      };
    }

    return linearElement;
  }

  static deleteFixedSegment(
    element: ExcalidrawElbowArrowElement,
    scene: Scene,
    index: number,
  ): void {
    scene.mutateElement(element, {
      fixedSegments: element.fixedSegments?.filter(
        (segment) => segment.index !== index,
      ),
    });
  }
}

const normalizeSelectedPoints = (
  points: (number | null)[],
): number[] | null => {
  let nextPoints = [
    ...new Set(points.filter((p) => p !== null && p !== -1)),
  ] as number[];
  nextPoints = nextPoints.sort((a, b) => a - b);
  return nextPoints.length ? nextPoints : null;
};<|MERGE_RESOLUTION|>--- conflicted
+++ resolved
@@ -1145,7 +1145,7 @@
     scenePointerY: number,
     app: AppClassProperties,
   ): {
-    linearElementEditor: LinearElementEditor;
+    editingLinearElement: LinearElementEditor;
     snapLines: readonly SnapLine[];
   } | null {
     const appState = app.state;
@@ -1156,14 +1156,10 @@
     const elementsMap = app.scene.getNonDeletedElementsMap();
     const element = LinearElementEditor.getElement(elementId, elementsMap);
     if (!element) {
-<<<<<<< HEAD
       return {
-        linearElementEditor: appState.editingLinearElement,
+        editingLinearElement: appState.selectedLinearElement,
         snapLines: appState.snapLines,
       };
-=======
-      return appState.selectedLinearElement;
->>>>>>> 178eca58
     }
 
     const { points } = element;
@@ -1173,24 +1169,15 @@
       if (lastPoint === lastUncommittedPoint) {
         LinearElementEditor.deletePoints(element, app, [points.length - 1]);
       }
-<<<<<<< HEAD
       return {
-        linearElementEditor: {
-          ...appState.editingLinearElement,
+        editingLinearElement: {
+          ...appState.selectedLinearElement,
           lastUncommittedPoint: null,
           isDragging: false,
           pointerOffset: { x: 0, y: 0 },
         },
         snapLines: [],
       };
-=======
-      return appState.selectedLinearElement?.lastUncommittedPoint
-        ? {
-            ...appState.selectedLinearElement,
-            lastUncommittedPoint: null,
-          }
-        : appState.selectedLinearElement;
->>>>>>> 178eca58
     }
 
     let newPoint: LocalPoint;
@@ -1315,9 +1302,9 @@
       );
     } else {
       const originalPointerX =
-        scenePointerX - appState.editingLinearElement.pointerOffset.x;
+        scenePointerX - appState.selectedLinearElement.pointerOffset.x;
       const originalPointerY =
-        scenePointerY - appState.editingLinearElement.pointerOffset.y;
+        scenePointerY - appState.selectedLinearElement.pointerOffset.y;
 
       const { snapOffset, snapLines: snappingLines } = snapLinearElementPoint(
         app.scene.getNonDeletedElements(),
@@ -1338,13 +1325,8 @@
       newPoint = LinearElementEditor.createPointAt(
         element,
         elementsMap,
-<<<<<<< HEAD
         snappedPointerX,
         snappedPointerY,
-=======
-        scenePointerX - appState.selectedLinearElement.pointerOffset.x,
-        scenePointerY - appState.selectedLinearElement.pointerOffset.y,
->>>>>>> 178eca58
         event[KEYS.CTRL_OR_CMD] || isElbowArrow(element)
           ? null
           : app.getEffectiveGridSize(),
@@ -1369,16 +1351,11 @@
     }
 
     return {
-<<<<<<< HEAD
-      linearElementEditor: {
-        ...appState.editingLinearElement,
+      editingLinearElement: {
+        ...appState.selectedLinearElement,
         lastUncommittedPoint: element.points[element.points.length - 1],
       },
       snapLines,
-=======
-      ...appState.selectedLinearElement,
-      lastUncommittedPoint: element.points[element.points.length - 1],
->>>>>>> 178eca58
     };
   }
 
